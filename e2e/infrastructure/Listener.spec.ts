--- conflicted
+++ resolved
@@ -20,11 +20,7 @@
 import { TransactionHttp } from '../../src/infrastructure/TransactionHttp';
 import { Account } from '../../src/model/account/Account';
 import { NetworkType } from '../../src/model/blockchain/NetworkType';
-<<<<<<< HEAD
-import { Mosaic, PlainMessage, UInt64, TransferTransaction } from '../../src/model/model';
-=======
 import { Mosaic, UInt64 } from '../../src/model/model';
->>>>>>> f34ca200
 import { MosaicId } from '../../src/model/mosaic/MosaicId';
 import { NetworkCurrencyMosaic } from '../../src/model/mosaic/NetworkCurrencyMosaic';
 import { NamespaceId } from '../../src/model/namespace/NamespaceId';
@@ -404,65 +400,6 @@
                 done();
             });
             transactionHttp.announce(signedTransaction);
-<<<<<<< HEAD
-        });
-    });
-
-    describe('ModifyMultisigAccountTransaction - Restore multisig Accounts', () => {
-        let listener: Listener;
-        before (() => {
-            listener = new Listener(config.apiUrl);
-            return listener.open();
-        });
-        after(() => {
-            return listener.close();
-        });
-        it('Restore Multisig Account', (done) => {
-            const removeCosigner1 = ModifyMultisigAccountTransaction.create(
-                Deadline.create(),
-                -1,
-                0,
-                [   new MultisigCosignatoryModification(MultisigCosignatoryModificationType.Remove, cosignAccount1.publicAccount),
-                ],
-                NetworkType.MIJIN_TEST,
-            );
-            const removeCosigner2 = ModifyMultisigAccountTransaction.create(
-                Deadline.create(),
-                0,
-                0,
-                [   new MultisigCosignatoryModification(MultisigCosignatoryModificationType.Remove, cosignAccount2.publicAccount),
-                ],
-                NetworkType.MIJIN_TEST,
-            );
-
-            const removeCosigner3 = ModifyMultisigAccountTransaction.create(
-                Deadline.create(),
-                -1,
-                -1,
-                [   new MultisigCosignatoryModification(MultisigCosignatoryModificationType.Remove, cosignAccount3.publicAccount),
-                ],
-                NetworkType.MIJIN_TEST,
-            );
-
-            const aggregateTransaction = AggregateTransaction.createComplete(Deadline.create(),
-                [removeCosigner1.toAggregate(multisigAccount.publicAccount),
-                 removeCosigner2.toAggregate(multisigAccount.publicAccount),
-                 removeCosigner3.toAggregate(multisigAccount.publicAccount)],
-                NetworkType.MIJIN_TEST,
-                []);
-            const signedTransaction = aggregateTransaction
-                .signTransactionWithCosignatories(cosignAccount1, [cosignAccount2, cosignAccount3], generationHash);
-
-            listener.confirmed(multisigAccount.address).subscribe((transaction) => {
-                done();
-            });
-            listener.status(cosignAccount1.address).subscribe((error) => {
-                console.log('Error:', error);
-                done();
-            });
-            transactionHttp.announce(signedTransaction);
-=======
->>>>>>> f34ca200
         });
     });
 
