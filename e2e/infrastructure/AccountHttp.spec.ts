/*
 * Copyright 2018 NEM
 *
 * Licensed under the Apache License, Version 2.0 (the "License");
 * you may not use this file except in compliance with the License.
 * You may obtain a copy of the License at
 *
 *     http://www.apache.org/licenses/LICENSE-2.0
 *
 * Unless required by applicable law or agreed to in writing, software
 * distributed under the License is distributed on an "AS IS" BASIS,
 * WITHOUT WARRANTIES OR CONDITIONS OF ANY KIND, either express or implied.
 * See the License for the specific language governing permissions and
 * limitations under the License.
 */

import {deepEqual} from 'assert';
import {assert, expect} from 'chai';
import {AccountHttp} from '../../src/infrastructure/AccountHttp';
import { Listener, TransactionHttp } from '../../src/infrastructure/infrastructure';
import { Account } from '../../src/model/account/Account';
import {Address} from '../../src/model/account/Address';
import { PropertyModificationType } from '../../src/model/account/PropertyModificationType';
import { PropertyType } from '../../src/model/account/PropertyType';
import {PublicAccount} from '../../src/model/account/PublicAccount';
import {NetworkType} from '../../src/model/blockchain/NetworkType';
import { NetworkCurrencyMosaic } from '../../src/model/mosaic/NetworkCurrencyMosaic';
import { AliasActionType } from '../../src/model/namespace/AliasActionType';
import { NamespaceId } from '../../src/model/namespace/NamespaceId';
import { AccountPropertyModification } from '../../src/model/transaction/AccountPropertyModification';
import { AccountPropertyTransaction } from '../../src/model/transaction/AccountPropertyTransaction';
import { AddressAliasTransaction } from '../../src/model/transaction/AddressAliasTransaction';
import { AggregateTransaction } from '../../src/model/transaction/AggregateTransaction';
import { Deadline } from '../../src/model/transaction/Deadline';
import { ModifyMultisigAccountTransaction } from '../../src/model/transaction/ModifyMultisigAccountTransaction';
import { MultisigCosignatoryModification } from '../../src/model/transaction/MultisigCosignatoryModification';
import { MultisigCosignatoryModificationType } from '../../src/model/transaction/MultisigCosignatoryModificationType';
import { PlainMessage } from '../../src/model/transaction/PlainMessage';
import { RegisterNamespaceTransaction } from '../../src/model/transaction/RegisterNamespaceTransaction';
import { TransferTransaction } from '../../src/model/transaction/TransferTransaction';
import { UInt64 } from '../../src/model/UInt64';

describe('AccountHttp', () => {
    let account: Account;
    let account2: Account;
    let account3: Account;
    let multisigAccount: Account;
    let cosignAccount1: Account;
    let cosignAccount2: Account;
    let cosignAccount3: Account;
    let accountAddress: Address;
    let accountPublicKey: string;
    let publicAccount: PublicAccount;
    let accountHttp: AccountHttp;
    let transactionHttp: TransactionHttp;
    let namespaceId: NamespaceId;
    let generationHash: string;
    let config;

    before((done) => {
        const path = require('path');
        require('fs').readFile(path.resolve(__dirname, '../conf/network.conf'), (err, data) => {
            if (err) {
                throw err;
            }
            const json = JSON.parse(data);
            config = json;
            account = Account.createFromPrivateKey(json.testAccount.privateKey, NetworkType.MIJIN_TEST);
            account2 = Account.createFromPrivateKey(json.testAccount2.privateKey, NetworkType.MIJIN_TEST);
            account3 = Account.createFromPrivateKey(json.testAccount3.privateKey, NetworkType.MIJIN_TEST);
            multisigAccount = Account.createFromPrivateKey(json.multisigAccount.privateKey, NetworkType.MIJIN_TEST);
            cosignAccount1 = Account.createFromPrivateKey(json.cosignatoryAccount.privateKey, NetworkType.MIJIN_TEST);
            cosignAccount2 = Account.createFromPrivateKey(json.cosignatory2Account.privateKey, NetworkType.MIJIN_TEST);
            cosignAccount3 = Account.createFromPrivateKey(json.cosignatory3Account.privateKey, NetworkType.MIJIN_TEST);
            accountAddress = Address.createFromRawAddress(json.testAccount.address);
            accountPublicKey = json.testAccount.publicKey;
            publicAccount = PublicAccount.createFromPublicKey(json.testAccount.publicKey, NetworkType.MIJIN_TEST);
            generationHash = json.generationHash;
            accountHttp = new AccountHttp(json.apiUrl);
            transactionHttp = new TransactionHttp(json.apiUrl);
            done();
        });
    });

    /**
     * =========================
     * Setup test data
     * =========================
     */

    describe('Make sure test account is not virgin', () => {
        let listener: Listener;
        before (() => {
            listener = new Listener(config.apiUrl);
            return listener.open();
        });
        after(() => {
            return listener.close();
        });

        it('Announce TransferTransaction', (done) => {
            const transferTransaction = TransferTransaction.create(
                Deadline.create(),
                account2.address,
                [NetworkCurrencyMosaic.createAbsolute(1)],
                PlainMessage.create('test-message'),
                NetworkType.MIJIN_TEST,
            );
            const signedTransaction = transferTransaction.signWith(account, generationHash);

            listener.confirmed(account.address).subscribe(() => {
                done();
            });
            listener.status(account.address).subscribe((error) => {
                console.log('Error:', error);
                assert(false);
                done();
            });
            transactionHttp.announce(signedTransaction);
        });
    });

    describe('Setup test NamespaceId', () => {
        let listener: Listener;
        before (() => {
            listener = new Listener(config.apiUrl);
            return listener.open();
        });
        after(() => {
            return listener.close();
        });
        it('Announce RegisterNamespaceTransaction', (done) => {
            const namespaceName = 'root-test-namespace-' + Math.floor(Math.random() * 10000);
            const registerNamespaceTransaction = RegisterNamespaceTransaction.createRootNamespace(
                Deadline.create(),
                namespaceName,
                UInt64.fromUint(1000),
                NetworkType.MIJIN_TEST,
            );
            namespaceId = new NamespaceId(namespaceName);
            const signedTransaction = registerNamespaceTransaction.signWith(account, generationHash);
            listener.confirmed(account.address).subscribe(() => {
                done();
            });
            listener.status(account.address).subscribe((error) => {
                console.log('Error:', error);
                assert(false);
                done();
            });
            transactionHttp.announce(signedTransaction);
        });
    });

    describe('Setup test AddressAlias', () => {
        let listener: Listener;
        before (() => {
            listener = new Listener(config.apiUrl);
            return listener.open();
        });
        after(() => {
            return listener.close();
        });

        it('Announce addressAliasTransaction', (done) => {
            const addressAliasTransaction = AddressAliasTransaction.create(
                Deadline.create(),
                AliasActionType.Link,
                namespaceId,
                account.address,
                NetworkType.MIJIN_TEST,
            );
            const signedTransaction = addressAliasTransaction.signWith(account, generationHash);

            listener.confirmed(account.address).subscribe(() => {
                done();
            });
            listener.status(account.address).subscribe((error) => {
                console.log('Error:', error);
                assert(false);
                done();
            });
            transactionHttp.announce(signedTransaction);
        });
    });

    describe('Setup Test AccountAddressProperty', () => {
        let listener: Listener;
        before (() => {
            listener = new Listener(config.apiUrl);
            return listener.open();
        });
        after(() => {
            return listener.close();
        });

        it('Announce AccountPropertyTransaction', (done) => {
            const addressPropertyFilter = AccountPropertyModification.createForAddress(
                PropertyModificationType.Add,
                account3.address,
            );
            const addressModification = AccountPropertyTransaction.createAddressPropertyModificationTransaction(
                Deadline.create(),
                PropertyType.BlockAddress,
                [addressPropertyFilter],
                NetworkType.MIJIN_TEST,
            );
            const signedTransaction = addressModification.signWith(account, generationHash);

            listener.confirmed(account.address).subscribe(() => {
                done();
            });
            listener.status(account.address).subscribe((error) => {
                console.log('Error:', error);
                assert(false);
                done();
            });
            transactionHttp.announce(signedTransaction);
        });
    });
    describe('Setup test multisig account', () => {
        let listener: Listener;
        before (() => {
            listener = new Listener(config.apiUrl);
            return listener.open();
        });
        after(() => {
            return listener.close();
        });
        it('Announce ModifyMultisigAccountTransaction', (done) => {
            const modifyMultisigAccountTransaction = ModifyMultisigAccountTransaction.create(
                Deadline.create(),
                2,
                1,
                [   new MultisigCosignatoryModification(MultisigCosignatoryModificationType.Add, cosignAccount1.publicAccount),
                    new MultisigCosignatoryModification(MultisigCosignatoryModificationType.Add, cosignAccount2.publicAccount),
                    new MultisigCosignatoryModification(MultisigCosignatoryModificationType.Add, cosignAccount3.publicAccount),
                ],
                NetworkType.MIJIN_TEST,
            );

            const aggregateTransaction = AggregateTransaction.createComplete(Deadline.create(),
                [modifyMultisigAccountTransaction.toAggregate(multisigAccount.publicAccount)],
                NetworkType.MIJIN_TEST,
                []);
            const signedTransaction = aggregateTransaction
                .signTransactionWithCosignatories(multisigAccount, [cosignAccount1, cosignAccount2, cosignAccount3], generationHash);

            listener.confirmed(multisigAccount.address).subscribe(() => {
                done();
            });
            listener.status(multisigAccount.address).subscribe((error) => {
                console.log('Error:', error);
                done();
            });
            transactionHttp.announce(signedTransaction);
        });
    });

    /**
     * =========================
     * Tests
     * =========================
     */

    describe('getAccountInfo', () => {
        it('should return account data given a NEM Address', (done) => {
            accountHttp.getAccountInfo(accountAddress)
                .subscribe((accountInfo) => {
                    expect(accountInfo.publicKey).to.be.equal(accountPublicKey);
                    done();
                });
        });
    });

    describe('getAccountsInfo', () => {
        it('should return account data given a NEM Address', (done) => {
            accountHttp.getAccountsInfo([accountAddress])
                .subscribe((accountsInfo) => {
                    expect(accountsInfo[0].publicKey).to.be.equal(accountPublicKey);
                    done();
                });
        });
    });

    describe('getAccountProperty', () => {
        it('should call getAccountProperty successfully', (done) => {
            setTimeout(() => {
                accountHttp.getAccountProperties(accountAddress).subscribe((accountProperty) => {
                    deepEqual(accountProperty.accountProperties.address, accountAddress);
                    done();
                });
            }, 1000);
        });
    });

    describe('getAccountProperties', () => {
        it('should call getAccountProperties successfully', (done) => {
            setTimeout(() => {
                accountHttp.getAccountPropertiesFromAccounts([accountAddress]).subscribe((accountProperties) => {
                    deepEqual(accountProperties[0]!.accountProperties.address, accountAddress);
                    done();
                });
            }, 1000);
        });
    });

    describe('getMultisigAccountGraphInfo', () => {
        it('should call getMultisigAccountGraphInfo successfully', (done) => {
            setTimeout(() => {
                accountHttp.getMultisigAccountGraphInfo(multisigAccount.address).subscribe((multisigAccountGraphInfo) => {
                    expect(multisigAccountGraphInfo.multisigAccounts.get(0)![0].
                        account.publicKey).to.be.equal(multisigAccount.publicKey);
                    done();
                });
            }, 1000);
        });
    });
    describe('getMultisigAccountInfo', () => {
        it('should call getMultisigAccountInfo successfully', (done) => {
            setTimeout(() => {
                accountHttp.getMultisigAccountInfo(multisigAccount.address).subscribe((multisigAccountInfo) => {
                    expect(multisigAccountInfo.account.publicKey).to.be.equal(multisigAccount.publicKey);
                    done();
                });
            }, 1000);
        });
    });

    describe('outgoingTransactions', () => {
        it('should call outgoingTransactions successfully', (done) => {
            accountHttp.outgoingTransactions(publicAccount).subscribe((transactions) => {
                expect(transactions.length).to.be.greaterThan(0);
                done();
            });
        });
    });

    describe('aggregateBondedTransactions', () => {
        it('should call aggregateBondedTransactions successfully', (done) => {
            accountHttp.aggregateBondedTransactions(publicAccount).subscribe(() => {
                done();
            }, (error) => {
                console.log('Error:', error);
                assert(false);
            });
        });
    });

    describe('transactions', () => {
        it('should call transactions successfully', (done) => {
            accountHttp.transactions(publicAccount).subscribe((transactions) => {
                expect(transactions.length).to.be.greaterThan(0);
                done();
            });
        });
    });

    describe('unconfirmedTransactions', () => {
        it('should call unconfirmedTransactions successfully', (done) => {
            accountHttp.unconfirmedTransactions(publicAccount).subscribe((transactions) => {
                expect(transactions.length).to.be.equal(0);
                done();
            });
        });
    });

    describe('getAddressNames', () => {
        it('should call getAddressNames successfully', (done) => {
            accountHttp.getAccountsNames([accountAddress]).subscribe((addressNames) => {
                expect(addressNames.length).to.be.greaterThan(0);
                done();
            });
        });
    });

    /**
     * =========================
     * House Keeping
     * =========================
     */
    describe('Remove test AddressAlias', () => {
        let listener: Listener;
        before (() => {
            listener = new Listener(config.apiUrl);
            return listener.open();
        });
        after(() => {
            return listener.close();
        });

        it('Announce addressAliasTransaction', (done) => {
            const addressAliasTransaction = AddressAliasTransaction.create(
                Deadline.create(),
                AliasActionType.Unlink,
                namespaceId,
                account.address,
                NetworkType.MIJIN_TEST,
            );
            const signedTransaction = addressAliasTransaction.signWith(account, generationHash);

            listener.confirmed(account.address).subscribe(() => {
                done();
            });
            listener.status(account.address).subscribe((error) => {
                console.log('Error:', error);
                assert(false);
                done();
            });
            transactionHttp.announce(signedTransaction);
        });
    });
    describe('Remove test AccountProperty - Address', () => {
        let listener: Listener;
        before (() => {
            listener = new Listener(config.apiUrl);
            return listener.open();
        });
        after(() => {
            return listener.close();
        });

        it('Announce AccountPropertyTransaction', (done) => {
            const addressPropertyFilter = AccountPropertyModification.createForAddress(
                PropertyModificationType.Remove,
                account3.address,
            );
            const addressModification = AccountPropertyTransaction.createAddressPropertyModificationTransaction(
                Deadline.create(),
                PropertyType.BlockAddress,
                [addressPropertyFilter],
                NetworkType.MIJIN_TEST,
            );
            const signedTransaction = addressModification.signWith(account, generationHash);

            listener.confirmed(account.address).subscribe(() => {
                done();
            });
            listener.status(account.address).subscribe((error) => {
                console.log('Error:', error);
                assert(false);
                done();
            });
            transactionHttp.announce(signedTransaction);
        });
    });

    describe('Remove test AddressAlias', () => {
        let listener: Listener;
        before (() => {
            listener = new Listener(config.apiUrl);
            return listener.open();
        });
        after(() => {
            return listener.close();
        });

        it('Announce addressAliasTransaction', (done) => {
            const addressAliasTransaction = AddressAliasTransaction.create(
                Deadline.create(),
                AliasActionType.Unlink,
                namespaceId,
                account.address,
                NetworkType.MIJIN_TEST,
            );
            const signedTransaction = addressAliasTransaction.signWith(account, generationHash);

            listener.confirmed(account.address).subscribe(() => {
                done();
            });
            listener.status(account.address).subscribe((error) => {
                console.log('Error:', error);
                assert(false);
                done();
            });
            transactionHttp.announce(signedTransaction);
        });
    });
    describe('Restore test multisig Accounts', () => {
        let listener: Listener;
        before (() => {
            listener = new Listener(config.apiUrl);
            return listener.open();
        });
        after(() => {
            return listener.close();
        });
        it('Announce ModifyMultisigAccountTransaction', (done) => {
            const removeCosigner1 = ModifyMultisigAccountTransaction.create(
                Deadline.create(),
                -1,
                0,
                [   new MultisigCosignatoryModification(MultisigCosignatoryModificationType.Remove, cosignAccount1.publicAccount),
                ],
                NetworkType.MIJIN_TEST,
            );
            const removeCosigner2 = ModifyMultisigAccountTransaction.create(
                Deadline.create(),
                0,
                0,
                [   new MultisigCosignatoryModification(MultisigCosignatoryModificationType.Remove, cosignAccount2.publicAccount),
                ],
                NetworkType.MIJIN_TEST,
            );

            const removeCosigner3 = ModifyMultisigAccountTransaction.create(
                Deadline.create(),
                -1,
                -1,
                [   new MultisigCosignatoryModification(MultisigCosignatoryModificationType.Remove, cosignAccount3.publicAccount),
                ],
                NetworkType.MIJIN_TEST,
            );

            const aggregateTransaction = AggregateTransaction.createComplete(Deadline.create(),
                [removeCosigner1.toAggregate(multisigAccount.publicAccount),
                 removeCosigner2.toAggregate(multisigAccount.publicAccount),
                 removeCosigner3.toAggregate(multisigAccount.publicAccount)],
                NetworkType.MIJIN_TEST,
                []);
            const signedTransaction = aggregateTransaction
                .signTransactionWithCosignatories(cosignAccount1, [cosignAccount2, cosignAccount3], generationHash);

<<<<<<< HEAD
            listener.confirmed(cosignAccount1.address).subscribe(() => {
=======
            listener.confirmed(cosignAccount1.address).subscribe((transaction) => {
>>>>>>> bc31e034
                done();
            });
            listener.status(cosignAccount1.address).subscribe((error) => {
                console.log('Error:', error);
                done();
            });
            transactionHttp.announce(signedTransaction);
        });
    });
});<|MERGE_RESOLUTION|>--- conflicted
+++ resolved
@@ -520,11 +520,7 @@
             const signedTransaction = aggregateTransaction
                 .signTransactionWithCosignatories(cosignAccount1, [cosignAccount2, cosignAccount3], generationHash);
 
-<<<<<<< HEAD
-            listener.confirmed(cosignAccount1.address).subscribe(() => {
-=======
             listener.confirmed(cosignAccount1.address).subscribe((transaction) => {
->>>>>>> bc31e034
                 done();
             });
             listener.status(cosignAccount1.address).subscribe((error) => {
