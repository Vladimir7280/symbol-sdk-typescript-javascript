--- conflicted
+++ resolved
@@ -4,11 +4,7 @@
         recalc = function() {
             var clientWidth = docEl.clientWidth;
             if (!clientWidth) return;
-<<<<<<< HEAD
-          docEl.style.fontSize = 10 * (clientWidth / 150) + 'px';
-=======
           docEl.style.fontSize = 10 * (clientWidth / 192) + 'px';
->>>>>>> 813d6bd8
         };
     if (!doc.addEventListener) return;
     //适配手机翻转
