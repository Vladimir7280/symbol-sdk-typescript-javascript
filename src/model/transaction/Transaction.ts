--- conflicted
+++ resolved
@@ -176,7 +176,6 @@
     }
 
     /**
-<<<<<<< HEAD
      * @description get the byte size of a transaction
      * @returns {number}
      * @memberof Transaction
@@ -191,7 +190,9 @@
                         + 8; // deadline
 
         return byteSize;
-=======
+    }
+
+    /**
      * @description Serialize a transaction object
      * @returns {string}
      * @memberof Transaction
@@ -211,7 +212,7 @@
             type: this.type,
             networkType: this.networkType,
             version: this.version,
-            fee: this.fee.toDTO(),
+            fee: this.maxFee.toDTO(),
             deadline: this.deadline.toDTO(),
             signature: this.signature ? this.signature : '',
         };
@@ -223,6 +224,5 @@
         const childClassObject = SerializeTransactionToJSON(this);
 
         return Object.assign(commonTransactionObject, childClassObject);
->>>>>>> 972f55d1
     }
 }