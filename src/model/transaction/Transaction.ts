--- conflicted
+++ resolved
@@ -211,13 +211,8 @@
         const commonTransactionObject = {
             type: this.type,
             networkType: this.networkType,
-<<<<<<< HEAD
-            version: this.versionToDTO(),
-            fee: this.fee.toDTO(),
-=======
             version: this.version,
-            fee: this.maxFee.toDTO(),
->>>>>>> 8f36562e
+            maxFee: this.maxFee.toDTO(),
             deadline: this.deadline.toDTO(),
             signature: this.signature ? this.signature : '',
         };
