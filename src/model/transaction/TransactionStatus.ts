--- conflicted
+++ resolved
@@ -14,14 +14,9 @@
  * limitations under the License.
  */
 
-<<<<<<< HEAD
-import { UInt64 } from '../UInt64';
-import { Deadline } from './Deadline';
-=======
 import { TransactionStateTypeEnum, TransactionStatusTypeEnum } from 'nem2-sdk-openapi-typescript-node-client';
 import {UInt64} from '../UInt64';
 import {Deadline} from './Deadline';
->>>>>>> c3797e0e
 
 /**
  * Transaction status contains basic of a transaction announced to the blockchain.
