/*
 * Copyright 2019 NEM
 *
 * Licensed under the Apache License, Version 2.0 (the "License");
 * you may not use this file except in compliance with the License.
 * You may obtain a copy of the License at
 *
 *     http://www.apache.org/licenses/LICENSE-2.0
 *
 * Unless required by applicable law or agreed to in writing, software
 * distributed under the License is distributed on an "AS IS" BASIS,
 * WITHOUT WARRANTIES OR CONDITIONS OF ANY KIND, either express or implied.
 * See the License for the specific language governing permissions and
 * limitations under the License.
 */
import {convert} from 'nem2-library';
import {uint64 as UInt64Library} from 'nem2-library';
import {Address} from '../../model/account/Address';
import {PublicAccount} from '../../model/account/PublicAccount';
import {NetworkType} from '../../model/blockchain/NetworkType';
import {Id} from '../../model/Id';
import {Mosaic} from '../../model/mosaic/Mosaic';
import {MosaicId} from '../../model/mosaic/MosaicId';
import {MosaicProperties} from '../../model/mosaic/MosaicProperties';
import {NamespaceId} from '../../model/namespace/NamespaceId';
import { AccountLinkTransaction } from '../../model/transaction/AccountLinkTransaction';
import {AccountPropertyModification} from '../../model/transaction/AccountPropertyModification';
import {AddressAliasTransaction} from '../../model/transaction/AddressAliasTransaction';
import {AggregateTransaction} from '../../model/transaction/AggregateTransaction';
import {AggregateTransactionCosignature} from '../../model/transaction/AggregateTransactionCosignature';
import {AggregateTransactionInfo} from '../../model/transaction/AggregateTransactionInfo';
import {Deadline} from '../../model/transaction/Deadline';
import {LockFundsTransaction} from '../../model/transaction/LockFundsTransaction';
import {ModifyAccountPropertyAddressTransaction} from '../../model/transaction/ModifyAccountPropertyAddressTransaction';
import {ModifyAccountPropertyEntityTypeTransaction} from '../../model/transaction/ModifyAccountPropertyEntityTypeTransaction';
import {ModifyAccountPropertyMosaicTransaction} from '../../model/transaction/ModifyAccountPropertyMosaicTransaction';
import {ModifyMultisigAccountTransaction} from '../../model/transaction/ModifyMultisigAccountTransaction';
import {MosaicAliasTransaction} from '../../model/transaction/MosaicAliasTransaction';
import {MosaicDefinitionTransaction} from '../../model/transaction/MosaicDefinitionTransaction';
import {MosaicSupplyChangeTransaction} from '../../model/transaction/MosaicSupplyChangeTransaction';
import {MultisigCosignatoryModification} from '../../model/transaction/MultisigCosignatoryModification';
import {EmptyMessage, PlainMessage} from '../../model/transaction/PlainMessage';
import {RegisterNamespaceTransaction} from '../../model/transaction/RegisterNamespaceTransaction';
import {SecretLockTransaction} from '../../model/transaction/SecretLockTransaction';
import {SecretProofTransaction} from '../../model/transaction/SecretProofTransaction';
import {SignedTransaction} from '../../model/transaction/SignedTransaction';
import {Transaction} from '../../model/transaction/Transaction';
import {TransactionInfo} from '../../model/transaction/TransactionInfo';
import {TransactionType} from '../../model/transaction/TransactionType';
import {TransferTransaction} from '../../model/transaction/TransferTransaction';
import {UInt64} from '../../model/UInt64';

/**
 * @internal
 * @param transactionDTO
 * @returns {Transaction}
 * @constructor
 */
export const CreateTransactionFromDTO = (transactionDTO): Transaction => {
    if (transactionDTO.transaction.type === TransactionType.AGGREGATE_COMPLETE ||
        transactionDTO.transaction.type === TransactionType.AGGREGATE_BONDED) {
        const innerTransactions = transactionDTO.transaction.transactions.map((innerTransactionDTO) => {
            const aggregateTransactionInfo = innerTransactionDTO.meta ? new AggregateTransactionInfo(
                new UInt64(innerTransactionDTO.meta.height),
                innerTransactionDTO.meta.index,
                innerTransactionDTO.meta.id,
                innerTransactionDTO.meta.aggregateHash,
                innerTransactionDTO.meta.aggregateId,
            ) : undefined;
            innerTransactionDTO.transaction.maxFee = transactionDTO.transaction.maxFee;
            innerTransactionDTO.transaction.deadline = transactionDTO.transaction.deadline;
            innerTransactionDTO.transaction.signature = transactionDTO.transaction.signature;
            return CreateStandaloneTransactionFromDTO(innerTransactionDTO.transaction, aggregateTransactionInfo);
        });
        return new AggregateTransaction(
            extractNetworkType(transactionDTO.transaction.version),
            transactionDTO.transaction.type,
            extractTransactionVersion(transactionDTO.transaction.version),
            Deadline.createFromDTO(transactionDTO.transaction.deadline),
            new UInt64(transactionDTO.transaction.maxFee || [0, 0]),
            innerTransactions,
            transactionDTO.transaction.cosignatures ? transactionDTO.transaction.cosignatures
                .map((aggregateCosignatureDTO) => {
                    return new AggregateTransactionCosignature(
                        aggregateCosignatureDTO.signature,
                        PublicAccount.createFromPublicKey(aggregateCosignatureDTO.signer,
                            extractNetworkType(transactionDTO.transaction.version)));
                }) : [],
            transactionDTO.transaction.signature,
            transactionDTO.transaction.signer ? PublicAccount.createFromPublicKey(transactionDTO.transaction.signer,
                            extractNetworkType(transactionDTO.transaction.version)) : undefined,
            transactionDTO.meta ? new TransactionInfo(
                new UInt64(transactionDTO.meta.height),
                transactionDTO.meta.index,
                transactionDTO.meta.id,
                transactionDTO.meta.hash,
                transactionDTO.meta.merkleComponentHash,
            ) : undefined,
        );
    } else {
        const transactionInfo = transactionDTO.meta ? new TransactionInfo(
            new UInt64(transactionDTO.meta.height),
            transactionDTO.meta.index,
            transactionDTO.meta.id,
            transactionDTO.meta.hash,
            transactionDTO.meta.merkleComponentHash,
        ) : undefined;
        return CreateStandaloneTransactionFromDTO(transactionDTO.transaction, transactionInfo);
    }
};

/**
 * @internal
 * @param transactionDTO
 * @param transactionInfo
 * @returns {any}
 * @constructor
 */
const CreateStandaloneTransactionFromDTO = (transactionDTO, transactionInfo): Transaction => {
    if (transactionDTO.type === TransactionType.TRANSFER) {
        return new TransferTransaction(
            extractNetworkType(transactionDTO.version),
            extractTransactionVersion(transactionDTO.version),
            Deadline.createFromDTO(transactionDTO.deadline),
            UInt64.fromUint(transactionDTO.maxFee || 0),
            extractRecipient(transactionDTO.recipient),
            extractMosaics(transactionDTO.mosaics),
            extractMessage(transactionDTO.message.payload),
            transactionDTO.signature,
            transactionDTO.signer ? PublicAccount.createFromPublicKey(transactionDTO.signer,
                    extractNetworkType(transactionDTO.version)) : undefined,
            transactionInfo,
        );
    } else if (transactionDTO.type === TransactionType.REGISTER_NAMESPACE) {
        return new RegisterNamespaceTransaction(
            extractNetworkType(transactionDTO.version),
            extractTransactionVersion(transactionDTO.version),
            Deadline.createFromDTO(transactionDTO.deadline),
            UInt64.fromUint(transactionDTO.maxFee || 0),
            transactionDTO.namespaceType,
            transactionDTO.name,
            new NamespaceId(transactionDTO.namespaceId),
            transactionDTO.namespaceType === 0 ? new UInt64(transactionDTO.duration) : undefined,
            transactionDTO.namespaceType === 1 ? new NamespaceId(transactionDTO.parentId) : undefined,
            transactionDTO.signature,
            transactionDTO.signer ? PublicAccount.createFromPublicKey(transactionDTO.signer,
                            extractNetworkType(transactionDTO.version)) : undefined,
            transactionInfo,
        );
    } else if (transactionDTO.type === TransactionType.MOSAIC_DEFINITION) {
        return new MosaicDefinitionTransaction(
            extractNetworkType(transactionDTO.version),
            extractTransactionVersion(transactionDTO.version),
            Deadline.createFromDTO(transactionDTO.deadline),
            UInt64.fromUint(transactionDTO.maxFee || 0),
            transactionDTO.nonce,
            new MosaicId(transactionDTO.mosaicId),
            new MosaicProperties(
                new UInt64(transactionDTO.properties[0].value),
                (new UInt64(transactionDTO.properties[1].value)).compact(),
                new UInt64(transactionDTO.properties.length === 3 ? transactionDTO.properties[2].value : [0, 0]),
            ),
            transactionDTO.signature,
            transactionDTO.signer ? PublicAccount.createFromPublicKey(transactionDTO.signer,
                            extractNetworkType(transactionDTO.version)) : undefined,
            transactionInfo,
        );
    } else if (transactionDTO.type === TransactionType.MOSAIC_SUPPLY_CHANGE) {
        return new MosaicSupplyChangeTransaction(
            extractNetworkType(transactionDTO.version),
            extractTransactionVersion(transactionDTO.version),
            Deadline.createFromDTO(transactionDTO.deadline),
            UInt64.fromUint(transactionDTO.maxFee || 0),
            new MosaicId(transactionDTO.mosaicId),
            transactionDTO.direction,
            new UInt64(transactionDTO.delta),
            transactionDTO.signature,
            transactionDTO.signer ? PublicAccount.createFromPublicKey(transactionDTO.signer,
                            extractNetworkType(transactionDTO.version)) : undefined,
            transactionInfo,
        );
    } else if (transactionDTO.type === TransactionType.MODIFY_MULTISIG_ACCOUNT) {
        return new ModifyMultisigAccountTransaction(
            extractNetworkType(transactionDTO.version),
            extractTransactionVersion(transactionDTO.version),
            Deadline.createFromDTO(transactionDTO.deadline),
            UInt64.fromUint(transactionDTO.maxFee || 0),
            transactionDTO.minApprovalDelta,
            transactionDTO.minRemovalDelta,
            transactionDTO.modifications ? transactionDTO.modifications.map((modificationDTO) => new MultisigCosignatoryModification(
                modificationDTO.type,
                PublicAccount.createFromPublicKey(modificationDTO.cosignatoryPublicKey, extractNetworkType(transactionDTO.version)),
            )) : [],
            transactionDTO.signature,
            transactionDTO.signer ? PublicAccount.createFromPublicKey(transactionDTO.signer,
                            extractNetworkType(transactionDTO.version)) : undefined,
            transactionInfo,
        );
    } else if (transactionDTO.type === TransactionType.LOCK) {
        const networkType = extractNetworkType(transactionDTO.version);
        return new LockFundsTransaction(
            networkType,
            extractTransactionVersion(transactionDTO.version),
            Deadline.createFromDTO(transactionDTO.deadline),
            UInt64.fromUint(transactionDTO.maxFee || 0),
            new Mosaic(new MosaicId(transactionDTO.mosaicId), new UInt64(transactionDTO.amount)),
            new UInt64(transactionDTO.duration),
            new SignedTransaction('', transactionDTO.hash, '', TransactionType.AGGREGATE_BONDED, networkType),
            transactionDTO.signature,
            transactionDTO.signer ? PublicAccount.createFromPublicKey(transactionDTO.signer, networkType) : undefined,
            transactionInfo,
        );
    } else if (transactionDTO.type === TransactionType.SECRET_LOCK) {
        const recipient = transactionDTO.recipient;
        return new SecretLockTransaction(
            extractNetworkType(transactionDTO.version),
            extractTransactionVersion(transactionDTO.version),
            Deadline.createFromDTO(transactionDTO.deadline),
            UInt64.fromUint(transactionDTO.maxFee || 0),
            new Mosaic(new MosaicId(transactionDTO.mosaicId), new UInt64(transactionDTO.amount)),
            new UInt64(transactionDTO.duration),
            transactionDTO.hashAlgorithm,
            transactionDTO.secret,
            typeof recipient === 'object' && recipient.hasOwnProperty('address') ?
                Address.createFromRawAddress(recipient.address) : Address.createFromEncoded(recipient),
            transactionDTO.signature,
            transactionDTO.signer ? PublicAccount.createFromPublicKey(transactionDTO.signer,
                            extractNetworkType(transactionDTO.version)) : undefined,
            transactionInfo,
        );
    } else if (transactionDTO.type === TransactionType.SECRET_PROOF) {
        return new SecretProofTransaction(
            extractNetworkType(transactionDTO.version),
            extractTransactionVersion(transactionDTO.version),
            Deadline.createFromDTO(transactionDTO.deadline),
            UInt64.fromUint(transactionDTO.maxFee || 0),
            transactionDTO.hashAlgorithm,
            transactionDTO.secret,
            transactionDTO.proof,
            transactionDTO.signature,
            transactionDTO.signer ? PublicAccount.createFromPublicKey(transactionDTO.signer,
                            extractNetworkType(transactionDTO.version)) : undefined,
            transactionInfo,
        );
    } else if (transactionDTO.type === TransactionType.MOSAIC_ALIAS) {
        return new MosaicAliasTransaction(
            extractNetworkType(transactionDTO.version),
            extractTransactionVersion(transactionDTO.version),
            Deadline.createFromDTO(transactionDTO.deadline),
            UInt64.fromUint(transactionDTO.maxFee || 0),
            transactionDTO.aliasAction,
            new NamespaceId(transactionDTO.namespaceId),
            new MosaicId(transactionDTO.mosaicId),
            transactionDTO.signature,
            transactionDTO.signer ? PublicAccount.createFromPublicKey(transactionDTO.signer,
                            extractNetworkType(transactionDTO.version)) : undefined,
            transactionInfo,
        );
    } else if (transactionDTO.type === TransactionType.ADDRESS_ALIAS) {
        return new AddressAliasTransaction(
            extractNetworkType(transactionDTO.version),
            extractTransactionVersion(transactionDTO.version),
            Deadline.createFromDTO(transactionDTO.deadline),
            UInt64.fromUint(transactionDTO.maxFee || 0),
            transactionDTO.aliasAction,
            new NamespaceId(transactionDTO.namespaceId),
            extractRecipient(transactionDTO.address) as Address,
            transactionDTO.signature,
            transactionDTO.signer ? PublicAccount.createFromPublicKey(transactionDTO.signer,
                            extractNetworkType(transactionDTO.version)) : undefined,
            transactionInfo,
        );
    } else if (transactionDTO.type === TransactionType.MODIFY_ACCOUNT_PROPERTY_ADDRESS) {
        return new ModifyAccountPropertyAddressTransaction(
            extractNetworkType(transactionDTO.version),
            extractTransactionVersion(transactionDTO.version),
            Deadline.createFromDTO(transactionDTO.deadline),
            UInt64.fromUint(transactionDTO.maxFee || 0),
            transactionDTO.propertyType,
            transactionDTO.modifications ? transactionDTO.modifications.map((modificationDTO) => new AccountPropertyModification(
                modificationDTO.modificationType,
                modificationDTO.value,
            )) : [],
            transactionDTO.signature,
            transactionDTO.signer ? PublicAccount.createFromPublicKey(transactionDTO.signer,
                            extractNetworkType(transactionDTO.version)) : undefined,
            transactionInfo,
        );
    } else if (transactionDTO.type === TransactionType.MODIFY_ACCOUNT_PROPERTY_ENTITY_TYPE) {
        return new ModifyAccountPropertyEntityTypeTransaction(
            extractNetworkType(transactionDTO.version),
            extractTransactionVersion(transactionDTO.version),
            Deadline.createFromDTO(transactionDTO.deadline),
            UInt64.fromUint(transactionDTO.maxFee || 0),
            transactionDTO.propertyType,
            transactionDTO.modifications ? transactionDTO.modifications.map((modificationDTO) => new AccountPropertyModification(
                modificationDTO.modificationType,
                modificationDTO.value,
            )) : [],
            transactionDTO.signature,
            transactionDTO.signer ? PublicAccount.createFromPublicKey(transactionDTO.signer,
                            extractNetworkType(transactionDTO.version)) : undefined,
            transactionInfo,
        );
    } else if (transactionDTO.type === TransactionType.MODIFY_ACCOUNT_PROPERTY_MOSAIC) {
        return new ModifyAccountPropertyMosaicTransaction(
            extractNetworkType(transactionDTO.version),
            extractTransactionVersion(transactionDTO.version),
            Deadline.createFromDTO(transactionDTO.deadline),
            UInt64.fromUint(transactionDTO.maxFee || 0),
            transactionDTO.propertyType,
            transactionDTO.modifications ? transactionDTO.modifications.map((modificationDTO) => new AccountPropertyModification(
                modificationDTO.modificationType,
                modificationDTO.value,
            )) : [],
            transactionDTO.signature,
            transactionDTO.signer ? PublicAccount.createFromPublicKey(transactionDTO.signer,
                            extractNetworkType(transactionDTO.version)) : undefined,
            transactionInfo,
        );
    } else if (transactionDTO.type === TransactionType.LINK_ACCOUNT) {
        return new AccountLinkTransaction(
            extractNetworkType(transactionDTO.version),
            extractTransactionVersion(transactionDTO.version),
            Deadline.createFromDTO(transactionDTO.deadline),
            UInt64.fromUint(transactionDTO.maxFee || 0),
            transactionDTO.remoteAccountKey,
            transactionDTO.linkAction,
            transactionDTO.signature,
            transactionDTO.signer ? PublicAccount.createFromPublicKey(transactionDTO.signer,
                    extractNetworkType(transactionDTO.version)) : undefined,
            transactionInfo,
        );
    }
    throw new Error('Unimplemented transaction with type ' + transactionDTO.type);
};

export const extractNetworkType = (version: number): NetworkType => {
    const networkType = parseInt(version.toString(16).substr(0, 2), 16);
    if (networkType === NetworkType.MAIN_NET) {
        return NetworkType.MAIN_NET;
    } else if (networkType === NetworkType.TEST_NET) {
        return NetworkType.TEST_NET;
    } else if (networkType === NetworkType.MIJIN) {
        return NetworkType.MIJIN;
    } else if (networkType === NetworkType.MIJIN_TEST) {
        return NetworkType.MIJIN_TEST;
    }
    throw new Error('Unimplemented network type');
};

export const extractTransactionVersion = (version: number): number => {
    return parseInt(version.toString(16).substr(2, 2), 16);
};

/**
 * Extract recipient value from encoded hexadecimal notation.
 *
 * If bit 0 of byte 0 is not set (e.g. 0x90), then it is a regular address.
 * Else (e.g. 0x91) it represents a namespace id which starts at byte 1.
 *
 * @param recipient {string} Encoded hexadecimal recipient notation
 * @return {Address | NamespaceId}
 */
<<<<<<< HEAD
const extractRecipient = (recipient: any): Address | NamespaceId => {
    if (typeof recipient === 'string') {
        // If bit 0 of byte 0 is not set (like in 0x90), then it is a regular address.
        // Else (e.g. 0x91) it represents a namespace id which starts at byte 1.
        const bit0 = convert.hexToUint8(recipient.substr(1, 2))[0];
=======
export const extractRecipient = (recipient: string): Address | NamespaceId => {
    // If bit 0 of byte 0 is not set (like in 0x90), then it is a regular address.
    // Else (e.g. 0x91) it represents a namespace id which starts at byte 1.
    const bit0 = convert.hexToUint8(recipient.substr(1, 2))[0];
>>>>>>> 8f36562e

        if ((bit0 & 16) === 16) {
            // namespaceId encoded hexadecimal notation provided
            // only 8 bytes are relevant to resolve the NamespaceId
            const relevantPart = recipient.substr(2, 16);
            return NamespaceId.createFromEncoded(relevantPart);
        }

        // read address from encoded hexadecimal notation
        return Address.createFromEncoded(recipient);
    } else if (typeof recipient === 'object') { // Is JSON object
        if (recipient.hasOwnProperty('address')) {
            return Address.createFromRawAddress(recipient.address);
        } else if (recipient.hasOwnProperty('id')) {
            return new NamespaceId(recipient.id);
        }
    }
    throw new Error(`Recipient: ${recipient} type is not recognised`);
};

/**
 * Extract mosaics from encoded UInt64 notation.
 *
 * If most significant bit of byte 0 is set, then it is a namespaceId.
 * If most significant bit of byte 0 is not set, then it is a mosaicId.
 *
 * @param mosaics {Array | undefined} The DTO array of mosaics (with UInt64 Id notation)
 * @return {Mosaic[]}
 */
export const extractMosaics = (mosaics: any): Mosaic[] => {

    if (mosaics === undefined) {
        return [];
    }

    return mosaics.map((mosaicDTO) => {

        // convert ID to UInt8 bytes array and get first byte (most significant byte)
        const uint64 = new Id(mosaicDTO.id);
        const bytes = convert.hexToUint8(UInt64Library.toHex(uint64.toDTO()));
        const byte0 = bytes[0];

        // if most significant bit of byte 0 is set, then we have a namespaceId
        if ((byte0 & 128) === 128) {
            return new Mosaic(new NamespaceId(mosaicDTO.id), new UInt64(mosaicDTO.amount));
        }

        // most significant bit of byte 0 is not set => mosaicId
        return new Mosaic(new MosaicId(mosaicDTO.id), new UInt64(mosaicDTO.amount));
    });
};

/**
<<<<<<< HEAD
 * Extract message from either JSON payload (unencoded) or DTO (encoded)
 *
 * @param message - message payload
 * @return {PlainMessage}
 */
const extractMessage = (message: any): PlainMessage => {
    let plainMessage = EmptyMessage;
    if (message !== undefined && convert.isHexString(message)) {
        plainMessage = PlainMessage.createFromPayload(message);
    } else {
        plainMessage = PlainMessage.create(message);
    }

    return plainMessage;
=======
 * Extract beneficiary public key from DTO.
 *
 * @todo Upgrade of catapult-rest WITH catapult-service-bootstrap versioning.
 *
 * With `cow` upgrade (nemtech/catapult-server@0.3.0.2), `catapult-rest` block DTO
 * was updated and latest catapult-service-bootstrap uses the wrong block DTO.
 * This will be fixed with next catapult-server upgrade to `dragon`.
 *
 * :warning It is currently not possible to read the block's beneficiary public key
 * except when working with a local instance of `catapult-rest`.
 *
 * @param beneficiary {string | undefined} The beneficiary public key if set
 * @return {Mosaic[]}
 */
export const extractBeneficiary = (
    blockDTO: any,
    networkType: NetworkType
): PublicAccount | undefined => {

    let dtoPublicAccount: PublicAccount | undefined;
    let dtoFieldValue: string | undefined;
    if (blockDTO.beneficiaryPublicKey) {
        dtoFieldValue = blockDTO.beneficiaryPublicKey;
    } else if (blockDTO.beneficiary) {
        dtoFieldValue = blockDTO.beneficiary;
    }

    if (! dtoFieldValue) {
        return undefined;
    }

    try {
        // @FIX with latest catapult-service-bootstrap version, catapult-rest still returns
        //      a `string` formatted copy of the public *when it is set at all*.
        dtoPublicAccount = PublicAccount.createFromPublicKey(dtoFieldValue, networkType);
    } catch (e) { dtoPublicAccount =  undefined; }

    return dtoPublicAccount;
>>>>>>> 8f36562e
};<|MERGE_RESOLUTION|>--- conflicted
+++ resolved
@@ -362,19 +362,11 @@
  * @param recipient {string} Encoded hexadecimal recipient notation
  * @return {Address | NamespaceId}
  */
-<<<<<<< HEAD
-const extractRecipient = (recipient: any): Address | NamespaceId => {
+export const extractRecipient = (recipient: any): Address | NamespaceId => {
     if (typeof recipient === 'string') {
         // If bit 0 of byte 0 is not set (like in 0x90), then it is a regular address.
         // Else (e.g. 0x91) it represents a namespace id which starts at byte 1.
         const bit0 = convert.hexToUint8(recipient.substr(1, 2))[0];
-=======
-export const extractRecipient = (recipient: string): Address | NamespaceId => {
-    // If bit 0 of byte 0 is not set (like in 0x90), then it is a regular address.
-    // Else (e.g. 0x91) it represents a namespace id which starts at byte 1.
-    const bit0 = convert.hexToUint8(recipient.substr(1, 2))[0];
->>>>>>> 8f36562e
-
         if ((bit0 & 16) === 16) {
             // namespaceId encoded hexadecimal notation provided
             // only 8 bytes are relevant to resolve the NamespaceId
@@ -427,7 +419,6 @@
 };
 
 /**
-<<<<<<< HEAD
  * Extract message from either JSON payload (unencoded) or DTO (encoded)
  *
  * @param message - message payload
@@ -442,7 +433,9 @@
     }
 
     return plainMessage;
-=======
+};
+
+/**
  * Extract beneficiary public key from DTO.
  *
  * @todo Upgrade of catapult-rest WITH catapult-service-bootstrap versioning.
@@ -481,5 +474,4 @@
     } catch (e) { dtoPublicAccount =  undefined; }
 
     return dtoPublicAccount;
->>>>>>> 8f36562e
 };