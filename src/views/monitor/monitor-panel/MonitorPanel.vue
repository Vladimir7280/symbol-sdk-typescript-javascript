<template>
  <div class="monitor_panel_container">
    <div class="monitor_panel_left_container" ref="monitorPanelLeftContainer">
      <div class="top_wallet_address radius">
        <div class="wallet_address">
          <span class="address">
            {{address}}
          </span>
          <img class="pointer" @click="copyAddress"
               src="../../../assets/images/monitor/monitorCopyAddress.png" alt="">
        </div>

        <div class="split"></div>
        <div class="XEM_amount"><span>XEM</span><span class="amount">{{XEMamount}}</span></div>
        <div class="exchange">${{(XEMamount*currentPrice).toFixed(2)}}</div>

        <div class="account_alias" v-show="isShowAccountAlias">
          {{$t('alias')}}：wallet.name
        </div>
      </div>
      <div class="bottom_account_info radius" ref="bottomAccountInfo">
        <div v-if="isShowAccountInfo" class="mosaicListWrap">
          <Spin v-if="isLoadingMosaic" size="large" fix class="absolute"></Spin>
          <Tabs size="small" v-if="!isShowManageMosaicIcon">
            <TabPane :label="$t('assets')" name="name1">
              <img @click="manageMosaicList()" class="asset_list pointer"
                   src="../../../assets/images/monitor/monitorAssetList.png">
              <!--        all       -->
              <div class="mosaicList">
                <div class="mosaic_data" v-if="value.show" v-for="(value,key,index) in mosaicMap"
                     :key="index">
                <span class="img_container">
                    <img v-if="index == 0" src="../../../assets/images/monitor/monitorMosaicIcon.png" alt="">
                    <img v-else src="../../../assets/images/monitor/mosaicDefault.png" alt="">
                </span>
                  <span class="mosaic_name">{{value.name}}</span>
                  <span class="mosaic_value">
                  <div>{{value.amount}}</div>
                </span>
                </div>
              </div>
            </TabPane>
            <!--            <TabPane :label="$t('namespace')" name="name2">-->
            <!--              <div class="namespace_data">-->
            <!--                <div class="namespace_table_head">-->
            <!--                  <span class="namespace">{{$t('namespace')}}</span>-->
            <!--                  <span class="duration">{{$t('validity_period')}}</span>-->
            <!--                </div>-->
            <!--                <div class="namespace_item" v-for="i in 3">-->
            <!--                  <span class="namespace">@123.456</span>-->
            <!--                  <span class="duration">2019-02-09</span>-->
            <!--                </div>-->
            <!--              </div>-->
            <!--            </TabPane>-->
            <!--            <TabPane :label="$t('harvested_block')" name="name3">-->
            <!--              <div class="harvesting_data">-->
            <!--                <div class="harvesting_item " v-for="i in 3">-->
            <!--                  <div class="clear top_info">-->
            <!--                    <span class="left">{{$t('block')}}：4585464</span>-->
            <!--                    <span class="right">fees:1.0546551xem</span>-->
            <!--                  </div>-->
            <!--                  <div class="bottom_info">-->
            <!--                    <span class="left">include: 1 txs</span>-->
            <!--                    <span class="right">2019-07-09 16:00</span>-->
            <!--                  </div>-->
            <!--                </div>-->
            <!--              </div>-->
            <!--            </TabPane>-->
          </Tabs>

          <!--        sevral      -->
          <div v-if="isShowManageMosaicIcon" class="searchMosaic">
            <div class="asset_setting_tit pointer" @click="showMosaicMap">
              <img src="../../../assets/images/monitor/monitorLeftArrow.png" alt="">
              <span>{{$t('asset_setting')}}</span>
            </div>
            <div class="input_outter">
              <img src="../../../assets/images/monitor/monitorSearchIcon.png" alt="">
              <input v-model="mosaicName" type="text" :placeholder="$t('search_for_asset_name')">
              <span class="search pointer" @click="searchMosaic">{{$t('search')}}</span>

            </div>
            <div class="mosaicList">
              <div class="mosaic_data" v-for="(value,key,index) in mosaicMap" :key="index">
                <span class="namege_img">
                    <img @click="toggleShowMosaic(key,value)" class="small_icon pointer"
                         :src="value.show?monitorSeleted:monitorUnselected">
                    <img v-if="index == 0" class="mosaicIcon"
                         src="../../../assets/images/monitor/monitorMosaicIcon.png">
                    <img v-else class="mosaicIcon" src="../../../assets/images/monitor/mosaicDefault.png">
                </span>
                <span class="mosaic_name">{{value.name}}</span>
                <span class="mosaic_value">
                  <div>{{value.amount}}</div>
                </span>
              </div>
            </div>
          </div>
        </div>
      </div>
    </div>
    <div class="monitor_panel_right_container">
      <div class="top_navidator radius">
        <span :class="[n.isSelect?'active_navigator':'','outter_container',n.disabled?'disabled':'pointer']"
              @click="switchPanel(index)"
              v-for="(n,index) in navigatorList">
          <span class="inner_container absolute">{{$t(n.name)}}</span>
          <span class="line">|</span>
        </span>
      </div>
      <div class="bottom_router_view">
        <router-view/>
      </div>
      <div class="transaction_status radius">
      </div>
    </div>
  </div>
</template>

<script lang="ts">
    import {Address, MosaicId, UInt64} from 'nem2-sdk'
    import {accountInterface} from '@/interface/sdkAccount'
    import {Component, Vue, Watch} from 'vue-property-decorator'
    import {mosaicInterface} from '@/interface/sdkMosaic';
    import {copyTxt} from '@/utils/tools'
    import {localSave, localRead} from '@/utils/util'
    import axios from 'axios'
    import monitorSeleted from '@/assets/images/monitor/monitorSeleted.png'
    import monitorUnselected from '@/assets/images/monitor/monitorUnselected.png'
    import monitorMosaicIcon from '@/assets/images/monitor/monitorMosaicIcon.png'
    import Message from "@/message/Message";

    @Component
    export default class DashBoard extends Vue {
        accountPublicKey = ''
        accountAddress = ''
        node = ''
        XEMamount = 0
        currentPrice = 0
        currentXem = ''
        address = ''
        currentXEM1 = ''
        currentXEM2 = ''
        monitorUnselected = monitorUnselected
        monitorSeleted = monitorSeleted
        mosaicName = ''
        isLoadingMosaic = true
        navigatorList: any = [
            {
                name: 'dash_board',
                isSelect: true,
                path: 'dashBoard'
            },
            {
                name: 'transfer',
                isSelect: false,
                path: 'transfer'
            },
            {
                name: 'receipt',
                isSelect: false,
                path: 'receipt'
            },

            {
                name: 'remote',
                isSelect: false,
<<<<<<< HEAD
                path: 'remote'
            }
=======
                path: 'receipt',
                disabled: true
            },
            {
                name: 'market',
                isSelect: false,
                path: 'market'
            },


>>>>>>> 6835bfe8
        ]
        isShowAccountInfo = true;
        isShowManageMosaicIcon = false
        mosaicMap: any = {
            aabby: {
                name: 'XEM',
                hex: 'aabby',
                amount: 0.265874,
                show: true
            }
        }

        localMosaicMap: any = {}
        isShowAccountAlias = false
        mosaic: string;

        get getWallet() {
            return this.$store.state.account.wallet
        }

        get getWalletList() {
            return this.$store.state.app.walletList || []
        }

        switchPanel(index) {
            if (this.navigatorList[index].disabled) {
                return
            }
            const list = this.navigatorList.map((item) => {
                item.isSelect = false
                return item
            });
            list[index].isSelect = true
            this.navigatorList = list
            this.$router.push({
                name: list[index].path
            })
        }

        hideAssetInfo() {
            this.isShowAccountInfo = false;
        }

        manageMosaicList() {
            this.isShowManageMosaicIcon = !this.isShowManageMosaicIcon
        }


        copyAddress() {
            const that = this
            copyTxt(this.address).then(() => {
                that.$Message.success(Message.COPY_SUCCESS)
            })
        }

        noticeComponent() {
            this.$Notice.destroy()
            this.$Notice.open({
                duration: 999,
                desc: 'The desc will hide when you set render.',
                render: h => {
                    return h('span',
                        {
                            style: {
                                display: 'flex',
                                justifyContent: 'center',
                                justifyItems: 'center',
                                alignItems: 'center',
                                alignContent: 'center'
                            },
                        }
                        , [
                            h('img', {
                                style: {
                                    width: '30px',
                                    marginRight: '20px'
                                },
                                attrs: {
                                    src: monitorMosaicIcon
                                }
                            }),
                            h('span', {
                                    style: {
                                        display: 'inline-block',
                                        width: '530px',
                                        lineHeight: '24px'
                                    },
                                },
                                '公告：Nem发布了最新投票，你可以在https://forum.nem.io/t/2020/ele-ction查看更多'
                            )
                        ])
                }
            });
        }

        initData() {
            this.accountPublicKey = this.getWallet.publicKey
            this.accountAddress = this.getWallet.address
            this.address = this.getWallet.address
            this.node = this.$store.state.account.node
            this.currentXem = this.$store.state.account.currentXem
            this.currentXEM2 = this.$store.state.account.currentXEM2
            this.currentXEM1 = this.$store.state.account.currentXEM1
            this.$store.commit('SET_CURRENT_PANEL_INDEX', 0)
            this.$store.state.app.isInLoginPage = false


        }

        getXEMAmount() {
            const that = this
            const {accountPublicKey, currentXem, accountAddress, node, address} = this
            accountInterface.getAccountInfo({
                node,
                address: accountAddress
            }).then((accountResult: any) => {
                accountResult.result.accountInfo.subscribe((accountInfo) => {
                    const mosaicList = accountInfo.mosaics
                    mosaicList.map((item) => {
                        if (item.id.toHex() == that.currentXEM2 || item.id.toHex() == that.currentXEM1) {
                            that.XEMamount = item.amount.compact() / 1000000
                        }
                    })

                }, () => {
                    that.XEMamount = 0
                })
            })
        }

        showMosaicMap() {
            this.isShowManageMosaicIcon = !this.isShowManageMosaicIcon
            this.mosaicMap = this.localMosaicMap
        }

        toggleShowMosaic(key, value) {
            if (!this.localMosaicMap[key]) {
                this.localMosaicMap[key] = value
            }
            this.localMosaicMap[key].show = !this.localMosaicMap[key].show
            this.saveMosaicRecordInLocal()
        }

        saveMosaicRecordInLocal() {
            // save address
            this.isLoadingMosaic = false
            localSave(this.accountAddress, JSON.stringify(this.localMosaicMap))
        }

        getAccountsName() {
            const that = this
            const {accountPublicKey, currentXem, accountAddress, node, address} = this
            accountInterface.getAccountsNames({
                node,
                addressList: [Address.createFromRawAddress(accountAddress)]
            }).then((namespaceResult) => {
                namespaceResult.result.namespaceList.subscribe((namespaceInfo) => {
                    that.isShowAccountAlias = false
                }, () => {
                    that.isShowAccountAlias = false
                })
            })
        }

        async getMarketOpenPrice() {
            const that = this
            const url = this.$store.state.app.marketUrl + '/kline/xemusdt/1min/1'
            await axios.get(url).then(function (response) {
                const result = response.data.data[0].open
                that.currentPrice = result
            }).catch(function (error) {
                // that.getMarketOpenPrice()
            });
        }

        async getMosaicList() {
            const that = this
            let {accountPublicKey, currentXem, accountAddress, node, address, mosaic} = this
            await accountInterface.getAccountInfo({
                node,
                address: accountAddress
            }).then(async accountInfoResult => {
                await accountInfoResult.result.accountInfo.subscribe(async (accountInfo) => {
                    let mosaicList = accountInfo.mosaics
                    let getWallet = this.getWallet
                    let walletList = this.getWalletList
                    let mosaicHexIds = []
                    let mosaicIds = mosaicList.map((item, index) => {
                        mosaicHexIds[index] = item.id.toHex()
                        return item.id
                    })
                    await mosaicInterface.getMosaics({
                        node,
                        mosaicIdList: mosaicIds
                    }).then((mosaics) => {
                        mosaics.result.mosaicsInfos['subscribe']((mosaicInfoList) => {
                            mosaicList = mosaicInfoList.map((item) => {
                                let mosaicItem = mosaicList[mosaicHexIds.indexOf(item.mosaicId.toHex())]
                                mosaicItem.hex = item.mosaicId.toHex()
                                if (mosaicItem.hex == that.currentXEM2 || mosaicItem.hex == that.currentXEM1) {
                                    mosaicItem.name = that.$store.state.account.currentXem
                                    getWallet.balance = item.amount
                                    this.$store.state.account.wallet = getWallet
                                    walletList[0] = getWallet
                                    this.$store.state.app.walletList = walletList
                                } else {
                                    mosaicItem.name = item.mosaicId.toHex()
                                }
                                mosaicItem.amount = mosaicItem.amount.compact() / Math.pow(10, item.divisibility)
                                mosaicItem.show = true
                                return mosaicItem
                            })

                            // get nem.xem
                            let isCrrentXEMExists = false
                            isCrrentXEMExists = mosaicList.every((item) => {
                                if (item.id.toHex() == that.currentXEM2 || item.id.toHex() == that.currentXEM1) {
                                    return false
                                }
                                return true
                            })

                            if (isCrrentXEMExists) {
                                let xemHexId = this.$store.state.account.currentXEM1
                                mosaicList.unshift({
                                    amount: 0,
                                    hex: xemHexId,
                                    name: 'nem.xem',
                                    id: new MosaicId(xemHexId),
                                    show: true
                                })
                            }
                            let mosaicMap = {}
                            mosaicList.forEach((item) => {
                                const hex = item.hex
                                mosaicMap[hex] = {
                                    amount: item.amount,
                                    name: item.name,
                                    hex: item.hex,
                                    show: true
                                }

                            })
                            that.localMosaicMap = mosaicMap
                            that.mosaicMap = mosaicMap
                            that.isLoadingMosaic = false
                        })
                    })
                }, () => {
                    let defaultMosaic = {
                        amount: 0,
                        name: 'nem.xem',
                        hex: that.currentXEM1,
                        show: true
                    }
                    let mosaicMap = {}
                    mosaicMap[defaultMosaic.hex] = defaultMosaic
                    that.localMosaicMap = mosaicMap
                    that.mosaicMap = mosaicMap
                    that.isLoadingMosaic = false
                })
            })
        }

        initLeftNavigator() {
            this.$store.commit('SET_CURRENT_PANEL_INDEX', 0)
        }

        searchMosaic() {
            // need hex search way
            const that = this
            const {mosaicName, mosaicMap} = this
            const {currentXEM1, currentXEM2} = this.$store.state.account
            if (this.mosaicName == '') {
                this.showErrorMessage(Message.MOSAIC_NAME_NULL_ERROR)
                return
            }
            let searchResult = {}

            mosaicInterface.getMosaicByNamespace({
                namespace: mosaicName
            }).then((result: any) => {
                const mosaicHex = result.result.mosaicId.toHex()
                if (mosaicMap[mosaicHex]) {
                    searchResult[mosaicHex] = mosaicMap[mosaicHex]
                } else if (mosaicHex == currentXEM1 || currentXEM2 == mosaicHex) {
                    searchResult[mosaicHex] = mosaicMap[currentXEM1] ? mosaicMap[currentXEM1] : mosaicMap[currentXEM2]
                } else {
                    searchResult[mosaicHex] = {
                        name: mosaicName,
                        hex: mosaicHex,
                        amount: 0,
                        show: false
                    }
                }
                that.mosaicMap = searchResult
            }).catch(() => {
            })
        }

        showErrorMessage(message) {
            this.$Message.destroy()
            this.$Message.error(message)
        }

        async realLocalStorage() {
            const that = this
            let {accountPublicKey, currentXem, accountAddress, node, address, mosaic} = this
            let mosaicMap = localRead(this.accountAddress)
            if (mosaicMap) {
                mosaicMap = JSON.parse(mosaicMap)
                // refresh mosaic amount
                const that = this
                await accountInterface.getAccountInfo({
                    node,
                    address: accountAddress
                }).then(async accountInfoResult => {
                    await accountInfoResult.result.accountInfo.subscribe((accountInfo) => {
                        const mosaicList = accountInfo.mosaics
                        mosaicList.forEach((item) => {
                            const mosaicHex = item.id.toHex()
                            const mosaicAmount = item.amount.compact()
                            if (mosaicMap[mosaicHex]) {
                                // refresh amount
                                mosaicMap[mosaicHex].amount = mosaicAmount
                            } else {
                                // add new mosaic into record
                                mosaicMap[mosaicHex] = item
                                mosaicMap[mosaicHex].show = true
                            }
                        })
                        that.localMosaicMap = mosaicMap
                        that.mosaicMap = mosaicMap
                        that.saveMosaicRecordInLocal()
                    }, () => {
                        let defaultMosaic = {
                            amount: 0,
                            name: 'nem.xem',
                            hex: that.currentXEM2,
                            show: true
                        }
                        let mosaicMap = {}
                        mosaicMap[defaultMosaic.hex] = defaultMosaic
                        that.localMosaicMap = mosaicMap
                        that.mosaicMap = mosaicMap
                        that.saveMosaicRecordInLocal()
                        console.log('monitor paenl realLocalStorage error')
                    })
                })
            } else {
                this.getMosaicList()
            }
        }

        setLeftSwitchIcon() {
            this.$store.commit('SET_CURRENT_PANEL_INDEX', 0)

        }

        @Watch('getWallet')
        onGetWalletChange() {
            this.initData()
            this.getXEMAmount()
            this.getAccountsName()
            this.getMarketOpenPrice()
            this.realLocalStorage()
        }

        created() {
            this.setLeftSwitchIcon()
            this.initLeftNavigator()
            // TODO
            // this.noticeComponent()   tips
            this.initData()
            this.getXEMAmount()
            this.getAccountsName()
            this.getMarketOpenPrice()
            this.realLocalStorage()
        }

    }
</script>

<style scoped lang="less">
  @import "MonitorPanel.less";
</style><|MERGE_RESOLUTION|>--- conflicted
+++ resolved
@@ -165,10 +165,6 @@
             {
                 name: 'remote',
                 isSelect: false,
-<<<<<<< HEAD
-                path: 'remote'
-            }
-=======
                 path: 'receipt',
                 disabled: true
             },
@@ -179,7 +175,6 @@
             },
 
 
->>>>>>> 6835bfe8
         ]
         isShowAccountInfo = true;
         isShowManageMosaicIcon = false
