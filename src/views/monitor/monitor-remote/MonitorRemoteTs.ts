import {Message} from "@/config"
import {walletApi} from "@/core/api/walletApi"
import {Component, Vue} from 'vue-property-decorator'
<<<<<<< HEAD
import {accountInterface} from '@/interface/sdkAccount'
import {transactionInterface} from '@/interface/sdkTransaction'
import {Account, AccountLinkTransaction, Crypto, Deadline, LinkAction, NetworkType, UInt64} from "nem2-sdk"
=======
import {transactionApi} from '@/core/api/transactionApi'
import {AccountLinkTransaction, UInt64, LinkAction, NetworkType, Deadline, Account} from "nem2-sdk"
import {decryptKey} from "@/core/utils/wallet";
>>>>>>> 3f8d1f28


@Component
export class MonitorRemoteTs extends Vue {
    isLinked = false
    harvestBlockList = []
    isLinkToRemote = false
    isShowDialog = false
    remotePublickey = ''
    formItem = {
        remotePublickey: '',
        fee: 0,
        password: ''
    }

    get getWallet() {
        return this.$store.state.account.wallet
    }


    initForm() {
        this.formItem = {
            remotePublickey: '',
            fee: 0,
            password: ''
        }
    }

    changePage() {

    }

    modalCancel() {
        this.isShowDialog = false
    }

    switchChan() {
        if (this.isLinked == false) {
            this.isShowDialog = true
        }
    }

    showErrorMessage(message: string) {
        this.$Notice.destroy()
        this.$Notice.error({
            title: message
        })
    }

    checkForm(): boolean {
        const {remotePublickey, fee, password} = this.formItem
        if (remotePublickey.length !== 64) {
            this.showErrorMessage(this.$t(Message.ILLEGAL_PUBLICKEY_ERROR) + '')
            return false
        }
        if ((!Number(fee) && Number(fee) !== 0) || Number(fee) < 0) {
            this.showErrorMessage(this.$t(Message.FEE_LESS_THAN_0_ERROR) + '')
            return false
        }
        if (password == '' || password.trim() == '') {
            this.showErrorMessage(this.$t(Message.INPUT_EMPTY_ERROR) + '')
            return false
        }
        return true
    }

    confirmInput() {
        if (!this.checkForm()) return
        this.decryptKey()
    }

    decryptKey() {
        let encryptObj = {
            ciphertext: this.getWallet.ciphertext,
            iv: this.getWallet.iv.data ? this.getWallet.iv.data : this.getWallet.iv,
            key: this.formItem.password
        }
        this.checkPrivateKey(Crypto.decrypt(encryptObj))
    }

    checkPrivateKey(DeTxt) {
        const that = this
        walletApi.getWallet({
            name: this.getWallet.name,
            networkType: this.getWallet.networkType,
            privateKey: DeTxt.length === 64 ? DeTxt : ''
        }).then(async (Wallet: any) => {
            this.sendTransaction(DeTxt)
        }).catch(() => {
            that.$Notice.error({
                title: this.$t('password_error') + ''
            })
        })
    }

    sendTransaction(privatekey) {
        const {isLinked} = this
        const {remotePublickey, fee, password} = this.formItem
        // TODO COMLETE REMOTE TRANSACTION
        const {networkType} = this.getWallet
        const {generationHash, node} = this.$store.state.account
        const account = Account.createFromPrivateKey(privatekey, networkType)
<<<<<<< HEAD
        const accountLinkTransaction = AccountLinkTransaction.create(Deadline.create(), remotePublickey, isLinked ? LinkAction.Link : LinkAction.Unlink, NetworkType.MIJIN_TEST, UInt64.fromUint(fee)
        )
        transactionInterface._announce({
=======
        const accountLinkTransaction = AccountLinkTransaction.create(Deadline.create(), remotePublickey, LinkAction.Link, NetworkType.MIJIN_TEST, UInt64.fromUint(fee))
        transactionApi._announce({
>>>>>>> 3f8d1f28
            transaction: accountLinkTransaction,
            node,
            account,
            generationHash
        })
        this.modalCancel()
    }

    toggleSwitch(status) {
        this.isShowDialog = true
    }

    getLinkPublicKey() {
        const that = this
        const {address} = this.$store.state.account.wallet
        const {node} = this.$store.state.account
        accountInterface.getLinkedPublickey({
            node,
            address
        }).then((result) => {
            const linkedPublicKey = result.result.linkedPublicKey
            that.remotePublickey = linkedPublicKey
            if (Number(linkedPublicKey) != 0) {
                // switch on
                that.formItem.remotePublickey = linkedPublicKey
                that.isLinked = true
                return
            }
        })
    }

    created() {
        this.getLinkPublicKey()
    }
}<|MERGE_RESOLUTION|>--- conflicted
+++ resolved
@@ -1,15 +1,9 @@
 import {Message} from "@/config"
 import {walletApi} from "@/core/api/walletApi"
 import {Component, Vue} from 'vue-property-decorator'
-<<<<<<< HEAD
-import {accountInterface} from '@/interface/sdkAccount'
-import {transactionInterface} from '@/interface/sdkTransaction'
-import {Account, AccountLinkTransaction, Crypto, Deadline, LinkAction, NetworkType, UInt64} from "nem2-sdk"
-=======
 import {transactionApi} from '@/core/api/transactionApi'
 import {AccountLinkTransaction, UInt64, LinkAction, NetworkType, Deadline, Account} from "nem2-sdk"
 import {decryptKey} from "@/core/utils/wallet";
->>>>>>> 3f8d1f28
 
 
 @Component
@@ -112,14 +106,11 @@
         const {networkType} = this.getWallet
         const {generationHash, node} = this.$store.state.account
         const account = Account.createFromPrivateKey(privatekey, networkType)
-<<<<<<< HEAD
         const accountLinkTransaction = AccountLinkTransaction.create(Deadline.create(), remotePublickey, isLinked ? LinkAction.Link : LinkAction.Unlink, NetworkType.MIJIN_TEST, UInt64.fromUint(fee)
         )
         transactionInterface._announce({
-=======
         const accountLinkTransaction = AccountLinkTransaction.create(Deadline.create(), remotePublickey, LinkAction.Link, NetworkType.MIJIN_TEST, UInt64.fromUint(fee))
         transactionApi._announce({
->>>>>>> 3f8d1f28
             transaction: accountLinkTransaction,
             node,
             account,
@@ -136,7 +127,7 @@
         const that = this
         const {address} = this.$store.state.account.wallet
         const {node} = this.$store.state.account
-        accountInterface.getLinkedPublickey({
+            transactionApi.getLinkedPublickey({
             node,
             address
         }).then((result) => {
