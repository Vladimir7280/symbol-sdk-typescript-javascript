--- conflicted
+++ resolved
@@ -81,14 +81,11 @@
         TransferTransaction,
         PlainMessage,
         Address,
-<<<<<<< HEAD
-=======
         NamespaceId,
         Id,
         NamespaceMosaicIdGenerator,
         MultisigCosignatoryModification,
         PublicAccount,
->>>>>>> 778ecb72
         Deadline,
         Listener,
     } from 'nem2-sdk'
