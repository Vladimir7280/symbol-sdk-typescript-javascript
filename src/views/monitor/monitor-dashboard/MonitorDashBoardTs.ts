import {market} from "@/core/api/logicApi"
import {KlineQuery} from "@/core/query/klineQuery"
import {PublicAccount, NetworkType} from 'nem2-sdk'
import {Component, Vue, Watch} from 'vue-property-decorator'
import {blockchainApi} from '@/core/api/blockchainApi'
import LineChart from '@/common/vue/line-chart/LineChart.vue'
import {transactionApi} from '@/core/api/transactionApi'
import numberGrow from '@/common/vue/number-grow/NumberGrow.vue'
import {transactionFormat} from '@/core/utils/format'
import {isRefreshData, localSave, localRead, formatTransactions} from '@/core/utils/utils'
import dashboardBlockTime from '@/common/img/monitor/dash-board/dashboardBlockTime.png'
import dashboardPublickey from '@/common/img/monitor/dash-board/dashboardPublickey.png'
import dashboardBlockHeight from '@/common/img/monitor/dash-board/dashboardBlockHeight.png'
import dashboardPointAmount from '@/common/img/monitor/dash-board/dashboardPointAmount.png'
import dashboardTransactionAmount from '@/common/img/monitor/dash-board/dashboardTransactionAmount.png'


@Component({
    components: {
        LineChart,
        numberGrow
    }
})
export class MonitorDashBoardTs extends Vue {
    node = ''
    currentXem = ''
    accountAddress = ''
    updateAnimation = ''
    isShowDialog = false
    accountPublicKey = ''
    currentDataAmount = 0
    currentPrice: any = 0
    accountPrivateKey = ''
    transferListLength = 0
    receiptListLength = 0
    currentTransactionList = []
    xemNum: number = 8999999999
    allTransacrionList = []
    transferTransactionList = []
    isLoadingTransactions = false
    receiptList = []
    showConfirmedTransactions = true
    transactionDetails = {}
    networkStatusList = [
        {
            icon: dashboardBlockHeight,
            descript: 'block_height',
            data: 1978365,
            variable: 'currentHeight'

        }, {
            icon: dashboardBlockTime,
            descript: 'average_block_time',
            data: 12,
            variable: 'currentGenerateTime'
        }, {
            icon: dashboardPointAmount,
            descript: 'point',
            data: 4,
            variable: 'nodeAmount'
        }, {
            icon: dashboardTransactionAmount,
            descript: 'number_of_transactions',
            data: 0,
            variable: 'numTransactions'
        }, {
            icon: dashboardPublickey,
            descript: 'Harvester',
            data: 0,
            variable: 'signerPublicKey'
        }
    ]


    get getWallet() {
        return this.$store.state.account.wallet
    }

    get ConfirmedTxList() {
        return this.$store.state.account.ConfirmedTx
    }

    showDialog(transaction) {
        this.isShowDialog = true
        this.transactionDetails = transaction.dialogDetailMap
    }

    get currentHeight() {
        return this.$store.state.app.chainStatus.currentHeight
    }

    async getMarketOpenPrice() {
        if (!isRefreshData('openPriceOneMinute', 1000 * 60, new Date().getSeconds())) {
            const openPriceOneMinute = JSON.parse(localRead('openPriceOneMinute'))
            this.currentPrice = openPriceOneMinute.openPrice * this.xemNum
            return
        }
        const that = this
        const rstStr = await market.kline({period: "1min", symbol: "xemusdt", size: "1"});
        const rstQuery: KlineQuery = JSON.parse(rstStr.rst);
        const result = rstQuery.data ? rstQuery.data[0].close : 0
        that.currentPrice = result * that.xemNum
        const openPriceOneMinute = {
            timestamp: new Date().getTime(),
            openPrice: result
        }
        localSave('openPriceOneMinute', JSON.stringify(openPriceOneMinute))

    }

    switchTransactionPanel(flag) {
        this.showConfirmedTransactions = flag
        this.currentDataAmount = flag ? this.transferListLength : this.receiptListLength
        this.changePage(1)
    }

    getPointInfo() {
        const that = this
        const node = this.$store.state.account.node
        const {currentBlockInfo, preBlockInfo} = this.$store.state.app.chainStatus
        blockchainApi.getBlockchainHeight({
            node
        }).then((result) => {
            result.result.blockchainHeight.subscribe((res) => {
                const height = Number.parseInt(res.toHex(), 16)
                that.$store.state.app.chainStatus.currentHeight = height
                blockchainApi.getBlockByHeight({
                    node,
                    height: height
                }).then((blockInfo) => {
                    blockInfo.result.Block.subscribe((block) => {
                        that.$store.state.app.chainStatus.numTransactions = block.numTransactions ? block.numTransactions : 0   //num
                        that.$store.state.app.chainStatus.signerPublicKey = block.signer.publicKey
                        that.$store.state.app.chainStatus.currentHeight = block.height.compact()    //height
                        that.$store.state.app.chainStatus.currentBlockInfo = block
                        that.$store.state.app.chainStatus.currentGenerateTime = 12
                    })
                })
            })
        })
    }


    refreshTransferTransactionList() {
        const that = this
        let {accountPrivateKey, accountPublicKey, currentXem, accountAddress, node} = this
        const publicAccount = PublicAccount.createFromPublicKey(accountPublicKey, NetworkType.MIJIN_TEST)
        transactionApi.transactions({
            publicAccount,
            node,
            queryParams: {
                pageSize: 100
            }
        }).then((transactionsResult) => {
            transactionsResult.result.transactions.subscribe((transactionsInfo) => {
                that.allTransacrionList.push(...transactionsInfo)
            })
        })
    }

    refreshReceiptList() {
        const that = this
        let {accountPrivateKey, accountPublicKey, currentXem, accountAddress, node} = this
        const publicAccount = PublicAccount.createFromPublicKey(accountPublicKey, NetworkType.MIJIN_TEST)
        transactionApi.unconfirmedTransactions({
            publicAccount,
            node,
            queryParams: {
                pageSize: 100
            }
        }).then((transactionsResult) => {
            transactionsResult.result.unconfirmedTransactions.subscribe((unconfirmedtransactionsInfo) => {
<<<<<<< HEAD
                unconfirmedtransactionsInfo = unconfirmedtransactionsInfo.map((unconfirmedtransaction) => {
                    unconfirmedtransaction.isTxUnconfirmed = true
                    return unconfirmedtransaction
                })
                that.allTransacrionList.push(...unconfirmedtransactionsInfo)
=======
                let transferTransaction = transactionFormat(unconfirmedtransactionsInfo, accountAddress)
                that.changeCurrentTransactionList(transferTransaction.slice(0, 10))
                that.currentDataAmount = transferTransaction.length
                that.unconfirmedDataAmount = transferTransaction.length
                that.unconfirmedTransactionList = transferTransaction
                that.isLoadingUnconfirmedTx = false
>>>>>>> c1889520
            })
        })
    }

    initData() {
        this.accountPrivateKey = this.getWallet.privateKey
        this.accountPublicKey = this.getWallet.publicKey
        this.accountAddress = this.getWallet.address
        this.node = this.$store.state.account.node
        this.currentXem = this.$store.state.account.currentXem
    }

    changePage(page) {
        const pageSize = 10
        const {showConfirmedTransactions} = this
        const start = (page - 1) * pageSize
        const end = page * pageSize
        if (showConfirmedTransactions) {
            //transfer
            this.currentTransactionList = this.transferTransactionList.slice(start, end)
            return
        }
        this.currentTransactionList = this.receiptList.slice(start, end)
    }

    @Watch('getWallet')
    onGetWalletChange() {
        this.initData()
        this.refreshReceiptList()
        this.refreshTransferTransactionList()
        this.getMarketOpenPrice()
        this.getPointInfo()
    }

    @Watch('ConfirmedTxList')
    onConfirmedTxChange() {
        this.allTransacrionList = []
        this.refreshReceiptList()
        this.refreshTransferTransactionList()
    }

    @Watch('allTransacrionList')
    onAllTransacrionListChange() {
        const {allTransacrionList, accountAddress, showConfirmedTransactions} = this
        this.transferTransactionList = transactionFormat(allTransacrionList, accountAddress).transferTransactionList
        this.receiptList = transactionFormat(allTransacrionList, accountAddress).receiptList
        this.changePage(1)
        this.transferListLength = this.transferTransactionList.length
        this.receiptListLength = this.receiptList.length
        this.currentDataAmount = showConfirmedTransactions ? this.transferListLength : this.receiptListLength
        this.isLoadingTransactions = false
    }


    @Watch('currentHeight')
    onChainStatus() {
        this.updateAnimation = 'appear'
        setTimeout(() => {
            this.updateAnimation = 'appear'
        }, 500)
    }

    created() {
        this.initData()
        this.getMarketOpenPrice()
        this.refreshTransferTransactionList()
        this.refreshReceiptList()
        this.getPointInfo()
    }

}<|MERGE_RESOLUTION|>--- conflicted
+++ resolved
@@ -170,20 +170,11 @@
             }
         }).then((transactionsResult) => {
             transactionsResult.result.unconfirmedTransactions.subscribe((unconfirmedtransactionsInfo) => {
-<<<<<<< HEAD
                 unconfirmedtransactionsInfo = unconfirmedtransactionsInfo.map((unconfirmedtransaction) => {
                     unconfirmedtransaction.isTxUnconfirmed = true
                     return unconfirmedtransaction
                 })
                 that.allTransacrionList.push(...unconfirmedtransactionsInfo)
-=======
-                let transferTransaction = transactionFormat(unconfirmedtransactionsInfo, accountAddress)
-                that.changeCurrentTransactionList(transferTransaction.slice(0, 10))
-                that.currentDataAmount = transferTransaction.length
-                that.unconfirmedDataAmount = transferTransaction.length
-                that.unconfirmedTransactionList = transferTransaction
-                that.isLoadingUnconfirmedTx = false
->>>>>>> c1889520
             })
         })
     }
