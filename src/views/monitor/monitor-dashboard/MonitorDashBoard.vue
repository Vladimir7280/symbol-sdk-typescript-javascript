--- conflicted
+++ resolved
@@ -16,17 +16,6 @@
         </div>
       </div>
     </Modal>
-<<<<<<< HEAD
-=======
-    <div class="right_net_status radius">
-      <div class="network_item radius" v-for="n in networkStatusList">
-        <img :src="n.icon" alt="">
-        <span class="descript">{{$t(n.descript)}}:{{n.data}}</span>
-<!--        <span class="data"></span>-->
-      </div>
-    </div>
-
->>>>>>> 17693a78
     <div class="top_network_info">
       <div class="left_echart radius">
         <span class="trend">{{$t('XEM_market_trend_nearly_7_days')}}</span>
@@ -410,7 +399,6 @@
             this.getConfirmedTransactions()
             this.getPointInfo()
 
-            this.test()
         }
     }
 </script>
