<template>
    <div class="dash_board_container">
        <Modal
                :title="$t('transaction_detail')"
                v-model="isShowDialog"
                :transfer="false"
                class-name="dash_board_dialog">
            <div class="transfer_type">
                <span class="title">{{$t(transactionDetails[0].key)}}</span>
                <span class="value">{{$t(transactionDetails[0].value)}}</span>
            </div>
            <div>
                <div v-if="index !== 0" v-for="(t,index) in transactionDetails" class="other_info">
                    <span class="title">{{$t(t.key)}}</span>
                    <span class="value">{{t.value}}</span>
                </div>
            </div>
        </Modal>

        <div class="top_network_info">
            <div class="left_echart radius">
                <span class="trend">{{$t('XEM_market_trend_nearly_7_days')}}</span>
                <span class="right">
          <span>{{$t('The_total_market_capitalization')}}（USD）</span>
          <span class="black">{{currentPrice}}</span>
        </span>
                <LineChart></LineChart>
            </div>
            <div class="right_net_status radius">
                <div class="panel_name">{{$t('network_status')}}</div>

                <div class="network_item radius" v-for="(n,index) in networkStatusList">
                    <img :src="n.icon" alt="">
                    <span class="descript">{{$t(n.descript)}}</span>
                    <span :class="['data','overflow_ellipsis', updateAnimation]">
            <numberGrow v-if="index !== 4" :value="$store.state.app.chainStatus[n.variable]"></numberGrow>
            <span v-else>...{{$store.state.app.chainStatus[n.variable].substr(-5,5)}}</span>
          </span>
                </div>
            </div>
        </div>

        <div class="bottom_transactions radius scroll" ref="bottomTransactions">
            <div class="splite_page">
                <span>{{$t('total')}}：{{currentDataAmount}} {{$t('data')}}</span>
                <Page @on-change="changePage" :total="currentDataAmount" class="page_content"/>
            </div>

            <div class="label_page">
        <span @click="switchTransactionPanel(true)"
              :class="['pointer',showConfirmedTransactions?'selected':'','page_title']">
          {{$t('confirmed_transaction')}} ({{confirmedDataAmount}})
<<<<<<< HEAD
=======
            <!--<span :class="[showConfirmedTransactions?'':'gray','transacrion_num']" class="">-->
            <!--<span>{{confirmedDataAmount}}</span>-->
            <!--</span>-->
>>>>>>> c7649d32
        </span>
                <span class="line">|</span>
                <span @click="switchTransactionPanel(false)"
                      :class="['pointer',showConfirmedTransactions?'':'selected','page_title']">
          {{$t('unconfirmed_transaction')}} ({{unconfirmedDataAmount}})
<<<<<<< HEAD
=======
                    <!--<span :class="[showConfirmedTransactions?'gray':'','transacrion_num']">-->
                    <!--<span>{{unconfirmedDataAmount}}</span>-->
                    <!--</span>-->
>>>>>>> c7649d32
        </span>
            </div>

<<<<<<< HEAD
      <div class="all_transaction">
        <div class="table_head">
          <span class="account">{{$t('account')}}</span>
          <span class="transfer_type">{{$t('transaction_type')}}</span>
          <span class="amount">{{$t('the_amount')}}</span>
          <span class="date">{{$t('date')}}</span>
        </div>
        <div class="confirmed_transactions" v-if="showConfirmedTransactions">
          <Spin v-if="isLoadingConfirmedTx" size="large" fix class="absolute"></Spin>
          <div class="table_body hide_scroll" ref="confirmedTableBody">
            <div class="table_item pointer" @click="showDialog(c)" v-for="c in currentTransactionList">
              <img class="mosaic_action" v-if="!c.isReceipt"
                   src="@/assets/images/monitor/dash-board/dashboardMosaicOut.png" alt="">
              <img class="mosaic_action" v-else src="@/assets/images/monitor/dash-board/dashboardMosaicIn.png"
                   alt="">
              <span class="account">{{c.oppositeAddress}}</span>
              <span class="transfer_type">{{c.isReceipt ? $t('gathering'):$t('payment')}}</span>
              <span class="mosaicId">{{c.mosaic?c.mosaic.id.toHex().toUpperCase():null}}</span>
              <span class="amount" v-if="c.mosaic">{{c.isReceipt ? '+':'-'}}{{c.mosaic.amount.compact()}}</span>
              <span v-else class="amount"> 0</span>
              <span class="date">{{c.time}}</span>
              <img src="@/assets/images/monitor/dash-board/dashboardExpand.png"
                   class="radius expand_mosaic_info">
            </div>
            <div class="no_data" v-if="confirmedTransactionList.length == 0">
              {{$t('no_confirmed_transactions')}}
            </div>
          </div>
        </div>
=======
            <div class="all_transaction">
                <div class="table_head">
                    <span class="account">{{$t('account')}}</span>
                    <span class="transfer_type">{{$t('transaction_type')}}</span>
                    <span class="amount">{{$t('the_amount')}}</span>
                    <span class="date">{{$t('date')}}</span>
                </div>
                <div class="confirmed_transactions" v-if="showConfirmedTransactions">
                    <Spin v-if="isLoadingConfirmedTx" size="large" fix class="absolute"></Spin>
                    <div class="table_body hide_scroll" ref="confirmedTableBody">

                        <!--            <div class="table_item pointer" @click="showDialog(c)" v-for="c in confirmedTransactionList">-->
                        <div class="table_item pointer" @click="showDialog(c)" v-for="c in currentTransactionList">
                            <img class="mosaic_action" v-if="!c.isReceipt"
                                 src="@/assets/images/monitor/dash-board/dashboardMosaicOut.png" alt="">
                            <img class="mosaic_action" v-else
                                 src="@/assets/images/monitor/dash-board/dashboardMosaicIn.png"
                                 alt="">
                            <span class="account">{{c.oppositeAddress}}</span>
                            <span class="transfer_type">{{c.isReceipt ? $t('gathering'):$t('payment')}}</span>
                            <span class="mosaicId">{{c.mosaic?c.mosaic.id.toHex().toUpperCase():null}}</span>
                            <span class="amount"
                                  v-if="c.mosaic">{{c.isReceipt ? '+':'-'}}{{c.mosaic.amount.compact()}}</span>
                            <span v-else class="amount"> 0</span>
                            <span class="date">{{c.time}}</span>
                            <img src="@/assets/images/monitor/dash-board/dashboardExpand.png"
                                 class="radius expand_mosaic_info">
                        </div>
                        <div class="no_data" v-if="confirmedTransactionList.length == 0">
                            {{$t('no_confirmed_transactions')}}
                        </div>
                    </div>
                </div>
>>>>>>> c7649d32

                <div class="unconfirmed_transactions" v-if="!showConfirmedTransactions">
                    <Spin v-if="isLoadingUnconfirmedTx" size="large" fix class="absolute"></Spin>
                    <div class="table_body hide_scroll" ref="unconfirmedTableBody">
                        <div class="table_item pointer" @click="showDialog(u)"
                             v-for="(u,index) in unconfirmedTransactionList"
                             :key="index">
                            <img class="mosaic_action" v-if="u.isReceipt"
                                 src="@/assets/images/monitor/dash-board/dashboardMosaicOut.png" alt="">
                            <img class="mosaic_action" v-else
                                 src="@/assets/images/monitor/dash-board/dashboardMosaicIn.png"
                                 alt="">
                            <span class="account">{{u.oppositeAddress}}</span>
                            <span class="transfer_type">{{u.isReceipt ? $t('gathering'):$t('payment')}}</span>
                            <span class="amount">{{u.isReceipt ? '-':'+'}}{{u.mosaic.amount.compact()}}</span>
                            <span class="date">{{u.time}}</span>
                            <img src="@/assets/images/monitor/dash-board/dashboardExpand.png"
                                 class="radius expand_mosaic_info">
                        </div>
                        <div class="no_data" v-if="unconfirmedTransactionList.length == 0">
                            {{$t('no_unconfirmed_transactions')}}
                        </div>
                    </div>
                </div>
            </div>
        </div>
    </div>
</template>

<script lang="ts">

    import axios from 'axios'
    import LineChart from '@/components/LineChart.vue'
    import {PublicAccount, NetworkType} from 'nem2-sdk'
    import numberGrow from '@/components/NumberGrow.vue'
    import {Component, Vue, Watch} from 'vue-property-decorator'
    import {blockchainInterface} from '@/interface/sdkBlockchain'
    import {transactionInterface} from '@/interface/sdkTransaction'
    import {isRefreshData, localSave, localRead, formatTransactions} from '@/utils/util.js'
    import dashboardPublickey from '@/assets/images/monitor/dash-board/dashboardPublickey.png'
    import dashboardBlockTime from '@/assets/images/monitor/dash-board/dashboardBlockTime.png'
    import dashboardBlockHeight from '@/assets/images/monitor/dash-board/dashboardBlockHeight.png'
    import dashboardPointAmount from '@/assets/images/monitor/dash-board/dashboardPointAmount.png'
    import dashboardTransactionAmount from '@/assets/images/monitor/dash-board/dashboardTransactionAmount.png'
<<<<<<< HEAD
=======
    import dashboardPublickey from '@/assets/images/monitor/dash-board/dashboardPublickey.png'
    import numberGrow from '@/components/NumberGrow.vue'
    import {market} from "@/interface/restLogic";
    import {KlineQuery} from "@/query/klineQuery";
>>>>>>> c7649d32

    @Component({
        components: {
            LineChart,
            numberGrow
        }
    })
    export default class DashBoard extends Vue {
        node = ''
        currentXem = ''
        accountAddress = ''
        updateAnimation = ''
        isShowDialog = false
        accountPublicKey = ''
        currentDataAmount = 0
        currentPrice: any = 0
        accountPrivateKey = ''
        confirmedDataAmount = 0
        unconfirmedDataAmount = 0
        currentTransactionList = []
        xemNum: number = 8999999999
        isLoadingConfirmedTx = true
        confirmedTransactionList = []
        isLoadingUnconfirmedTx = false
        unconfirmedTransactionList = []
        showConfirmedTransactions = true
        networkStatusList = [
            {
                icon: dashboardBlockHeight,
                descript: 'block_height',
                data: 1978365,
                variable: 'currentHeight'

            }, {
                icon: dashboardBlockTime,
                descript: 'average_block_time',
                data: 12,
                variable: 'currentGenerateTime'
            }, {
                icon: dashboardPointAmount,
                descript: 'point',
                data: 4,
                variable: 'nodeAmount'
            }, {
                icon: dashboardTransactionAmount,
                descript: 'number_of_transactions',
                data: 0,
                variable: 'numTransactions'
            }, {
                icon: dashboardPublickey,
                descript: 'Harvester',
                data: 0,
                variable: 'signerPublicKey'
            }
        ]
        transactionDetails = [
            {
                key: 'transfer_type',
                value: 'gathering'
            },
            {
                key: 'from',
                value: 'TCTEXC-5TGXD7-OQCHBB-MNU3LS-2GFCB4-2KD75D-5VCN'
            },
            {
                key: 'aims',
                value: 'Test wallet'
            },
            {
                key: 'the_amount',
                value: '10.000000XEM'
            },
            {
                key: 'fee',
                value: '0.050000000XEM'
            },
            {
                key: 'block',
                value: '1951249'
            },
            {
                key: 'hash',
                value: '9BBCAECDD5E2D04317DE9873DC99255A9F8A33FA5BB570D1353F65CB31A44151'
            },
            {
                key: 'message',
                value: 'message test this'
            }
        ]

        get getWallet() {
            return this.$store.state.account.wallet
        }

        get ConfirmedTxList() {
            return this.$store.state.account.ConfirmedTx
        }

        showDialog(transaction) {
            this.isShowDialog = true
            this.transactionDetails = [
                {
                    key: 'transfer_type',
                    value: transaction.isReceipt ? 'gathering' : 'payment'
                },
                {
                    key: 'from',
                    value: transaction.signerAddress
                },
                {
                    key: 'aims',
                    value: transaction.recipientAddress
                },
                {
                    key: 'mosaic',
                    value: transaction.mosaic ? transaction.mosaic.id.toHex().toUpperCase() : null
                },
                {
                    key: 'the_amount',
                    value: transaction.mosaic ? transaction.mosaic.amount.compact() : 0
                },
                {
                    key: 'fee',
                    value: transaction.maxFee.compact()
                },
                {
                    key: 'block',
                    value: transaction.transactionInfo.height.compact()
                },
                {
                    key: 'hash',
                    value: transaction.transactionInfo.hash
                },
                {
                    key: 'message',
                    value: transaction.message.payload
                }
            ]
        }


        async getMarketOpenPrice() {
            if (!isRefreshData('openPriceOneMinute', 1000 * 60, new Date().getSeconds())) {
                const openPriceOneMinute = JSON.parse(localRead('openPriceOneMinute'))
                this.currentPrice = openPriceOneMinute.openPrice * this.xemNum
                return
            }
            const that = this
            const rstStr = await market.kline({period: "1min", symbol: "xemusdt", size: "1"});
            const rstQuery: KlineQuery = JSON.parse(rstStr.rst);
            const result = rstQuery.data[0].close
            that.currentPrice = result * that.xemNum
            const openPriceOneMinute = {
                timestamp: new Date().getTime(),
                openPrice: result
            }
            localSave('openPriceOneMinute', JSON.stringify(openPriceOneMinute))

        }

        switchTransactionPanel(flag) {
            this.showConfirmedTransactions = flag
            this.currentDataAmount = flag ? this.confirmedDataAmount : this.unconfirmedDataAmount
            this.changePage(1)
        }

        getPointInfo() {
            const that = this
            const node = this.$store.state.account.node
            const {currentBlockInfo, preBlockInfo} = this.$store.state.app.chainStatus
            blockchainInterface.getBlockchainHeight({
                node
            }).then((result) => {
                result.result.blockchainHeight.subscribe((res) => {
                    const height = Number.parseInt(res.toHex(), 16)
                    that.$store.state.app.chainStatus.currentHeight = height
                    blockchainInterface.getBlockByHeight({
                        node,
                        height: height
                    }).then((blockInfo) => {
                        blockInfo.result.Block.subscribe((block) => {
                            that.$store.state.app.chainStatus.numTransactions = block.numTransactions ? block.numTransactions : 0   //num
                            that.$store.state.app.chainStatus.signerPublicKey = block.signer.publicKey
                            that.$store.state.app.chainStatus.currentHeight = block.height.compact()    //height
                            that.$store.state.app.chainStatus.currentBlockInfo = block
                            that.$store.state.app.chainStatus.currentGenerateTime = 12
                        })
                    })
                })
            })
        }


        getConfirmedTransactions() {
            const that = this
            let {accountPrivateKey, accountPublicKey, currentXem, accountAddress, node} = this
            const publicAccount = PublicAccount.createFromPublicKey(accountPublicKey, NetworkType.MIJIN_TEST)
            transactionInterface.transactions({
                publicAccount,
                node,
                queryParams: {
                    pageSize: 100
                }
            }).then((transactionsResult) => {
                transactionsResult.result.transactions.subscribe((transactionsInfo) => {
                    let transferTransaction = formatTransactions(transactionsInfo, accountAddress)
                    that.changeCurrentTransactionList(transferTransaction.slice(0, 10))
                    that.confirmedDataAmount = transferTransaction.length
                    that.currentDataAmount = transferTransaction.length
                    that.confirmedTransactionList = transferTransaction
                    that.isLoadingConfirmedTx = false
                })
            })
        }

        getUnconfirmedTransactions() {
            const that = this
            let {accountPrivateKey, accountPublicKey, currentXem, accountAddress, node} = this
            const publicAccount = PublicAccount.createFromPublicKey(accountPublicKey, NetworkType.MIJIN_TEST)
            transactionInterface.unconfirmedTransactions({
                publicAccount,
                node,
                queryParams: {
                    pageSize: 100
                }
            }).then((transactionsResult) => {
                transactionsResult.result.unconfirmedTransactions.subscribe((unconfirmedtransactionsInfo) => {
                    let transferTransaction = formatTransactions(unconfirmedtransactionsInfo, accountAddress)
                    that.changeCurrentTransactionList(transferTransaction.slice(0, 10))
                    that.currentDataAmount = transferTransaction.length
                    that.unconfirmedDataAmount = transferTransaction.length
                    that.unconfirmedTransactionList = transferTransaction
                    that.isLoadingUnconfirmedTx = false
                })
            })
        }

        initData() {
            this.accountPrivateKey = this.getWallet.privateKey
            this.accountPublicKey = this.getWallet.publicKey
            this.accountAddress = this.getWallet.address
            this.node = this.$store.state.account.node
            this.currentXem = this.$store.state.account.currentXem
        }

        changeCurrentTransactionList(list: Array<any>) {
            this.currentTransactionList = list
        }

        changePage(page) {
            const pageSize = 10
            const {showConfirmedTransactions} = this
            const start = (page - 1) * pageSize
            const end = page * pageSize
            if (showConfirmedTransactions) {
                //confirmed
                this.changeCurrentTransactionList(this.confirmedTransactionList.slice(start, end))
                return
            }
            this.changeCurrentTransactionList(this.unconfirmedTransactionList.slice(start, end))
        }

        @Watch('getWallet')
        onGetWalletChange() {
            this.initData()
            this.getUnconfirmedTransactions()
            this.getConfirmedTransactions()
            this.getMarketOpenPrice()
            this.getPointInfo()
        }

        @Watch('ConfirmedTxList')
        onConfirmedTxChange() {
            this.getUnconfirmedTransactions()
            this.getConfirmedTransactions()
        }

        get currentHeight() {
            return this.$store.state.app.chainStatus.currentHeight
        }

        @Watch('currentHeight')
        onChainStatus() {
            this.updateAnimation = 'appear'
            setTimeout(() => {
                this.updateAnimation = 'appear'
            }, 500)
        }

        created() {
            this.initData()
            this.getMarketOpenPrice()
            this.getConfirmedTransactions()
            this.getUnconfirmedTransactions()
            this.getPointInfo()

        }
    }
</script>

<style scoped lang="less">
    @import "MonitorDashBoard.less";
</style><|MERGE_RESOLUTION|>--- conflicted
+++ resolved
@@ -1,76 +1,63 @@
 <template>
-    <div class="dash_board_container">
-        <Modal
-                :title="$t('transaction_detail')"
-                v-model="isShowDialog"
-                :transfer="false"
-                class-name="dash_board_dialog">
-            <div class="transfer_type">
-                <span class="title">{{$t(transactionDetails[0].key)}}</span>
-                <span class="value">{{$t(transactionDetails[0].value)}}</span>
-            </div>
-            <div>
-                <div v-if="index !== 0" v-for="(t,index) in transactionDetails" class="other_info">
-                    <span class="title">{{$t(t.key)}}</span>
-                    <span class="value">{{t.value}}</span>
-                </div>
-            </div>
-        </Modal>
-
-        <div class="top_network_info">
-            <div class="left_echart radius">
-                <span class="trend">{{$t('XEM_market_trend_nearly_7_days')}}</span>
-                <span class="right">
+  <div class="dash_board_container">
+    <Modal
+            :title="$t('transaction_detail')"
+            v-model="isShowDialog"
+            :transfer="false"
+            class-name="dash_board_dialog">
+      <div class="transfer_type">
+        <span class="title">{{$t(transactionDetails[0].key)}}</span>
+        <span class="value">{{$t(transactionDetails[0].value)}}</span>
+      </div>
+      <div>
+        <div v-if="index !== 0" v-for="(t,index) in transactionDetails" class="other_info">
+          <span class="title">{{$t(t.key)}}</span>
+          <span class="value">{{t.value}}</span>
+        </div>
+      </div>
+    </Modal>
+
+    <div class="top_network_info">
+      <div class="left_echart radius">
+        <span class="trend">{{$t('XEM_market_trend_nearly_7_days')}}</span>
+        <span class="right">
           <span>{{$t('The_total_market_capitalization')}}（USD）</span>
           <span class="black">{{currentPrice}}</span>
         </span>
-                <LineChart></LineChart>
-            </div>
-            <div class="right_net_status radius">
-                <div class="panel_name">{{$t('network_status')}}</div>
-
-                <div class="network_item radius" v-for="(n,index) in networkStatusList">
-                    <img :src="n.icon" alt="">
-                    <span class="descript">{{$t(n.descript)}}</span>
-                    <span :class="['data','overflow_ellipsis', updateAnimation]">
+        <LineChart></LineChart>
+      </div>
+      <div class="right_net_status radius">
+        <div class="panel_name">{{$t('network_status')}}</div>
+
+        <div class="network_item radius" v-for="(n,index) in networkStatusList">
+          <img :src="n.icon" alt="">
+          <span class="descript">{{$t(n.descript)}}</span>
+          <span :class="['data','overflow_ellipsis', updateAnimation]">
             <numberGrow v-if="index !== 4" :value="$store.state.app.chainStatus[n.variable]"></numberGrow>
             <span v-else>...{{$store.state.app.chainStatus[n.variable].substr(-5,5)}}</span>
           </span>
-                </div>
-            </div>
         </div>
-
-        <div class="bottom_transactions radius scroll" ref="bottomTransactions">
-            <div class="splite_page">
-                <span>{{$t('total')}}：{{currentDataAmount}} {{$t('data')}}</span>
-                <Page @on-change="changePage" :total="currentDataAmount" class="page_content"/>
-            </div>
-
-            <div class="label_page">
+      </div>
+    </div>
+
+    <div class="bottom_transactions radius scroll" ref="bottomTransactions">
+      <div class="splite_page">
+        <span>{{$t('total')}}：{{currentDataAmount}} {{$t('data')}}</span>
+        <Page @on-change="changePage" :total="currentDataAmount" class="page_content"/>
+      </div>
+
+      <div class="label_page">
         <span @click="switchTransactionPanel(true)"
               :class="['pointer',showConfirmedTransactions?'selected':'','page_title']">
           {{$t('confirmed_transaction')}} ({{confirmedDataAmount}})
-<<<<<<< HEAD
-=======
-            <!--<span :class="[showConfirmedTransactions?'':'gray','transacrion_num']" class="">-->
-            <!--<span>{{confirmedDataAmount}}</span>-->
-            <!--</span>-->
->>>>>>> c7649d32
         </span>
-                <span class="line">|</span>
-                <span @click="switchTransactionPanel(false)"
-                      :class="['pointer',showConfirmedTransactions?'':'selected','page_title']">
+        <span class="line">|</span>
+        <span @click="switchTransactionPanel(false)"
+              :class="['pointer',showConfirmedTransactions?'':'selected','page_title']">
           {{$t('unconfirmed_transaction')}} ({{unconfirmedDataAmount}})
-<<<<<<< HEAD
-=======
-                    <!--<span :class="[showConfirmedTransactions?'gray':'','transacrion_num']">-->
-                    <!--<span>{{unconfirmedDataAmount}}</span>-->
-                    <!--</span>-->
->>>>>>> c7649d32
         </span>
-            </div>
-
-<<<<<<< HEAD
+      </div>
+
       <div class="all_transaction">
         <div class="table_head">
           <span class="account">{{$t('account')}}</span>
@@ -100,92 +87,57 @@
             </div>
           </div>
         </div>
-=======
-            <div class="all_transaction">
-                <div class="table_head">
-                    <span class="account">{{$t('account')}}</span>
-                    <span class="transfer_type">{{$t('transaction_type')}}</span>
-                    <span class="amount">{{$t('the_amount')}}</span>
-                    <span class="date">{{$t('date')}}</span>
-                </div>
-                <div class="confirmed_transactions" v-if="showConfirmedTransactions">
-                    <Spin v-if="isLoadingConfirmedTx" size="large" fix class="absolute"></Spin>
-                    <div class="table_body hide_scroll" ref="confirmedTableBody">
-
-                        <!--            <div class="table_item pointer" @click="showDialog(c)" v-for="c in confirmedTransactionList">-->
-                        <div class="table_item pointer" @click="showDialog(c)" v-for="c in currentTransactionList">
-                            <img class="mosaic_action" v-if="!c.isReceipt"
-                                 src="@/assets/images/monitor/dash-board/dashboardMosaicOut.png" alt="">
-                            <img class="mosaic_action" v-else
-                                 src="@/assets/images/monitor/dash-board/dashboardMosaicIn.png"
-                                 alt="">
-                            <span class="account">{{c.oppositeAddress}}</span>
-                            <span class="transfer_type">{{c.isReceipt ? $t('gathering'):$t('payment')}}</span>
-                            <span class="mosaicId">{{c.mosaic?c.mosaic.id.toHex().toUpperCase():null}}</span>
-                            <span class="amount"
-                                  v-if="c.mosaic">{{c.isReceipt ? '+':'-'}}{{c.mosaic.amount.compact()}}</span>
-                            <span v-else class="amount"> 0</span>
-                            <span class="date">{{c.time}}</span>
-                            <img src="@/assets/images/monitor/dash-board/dashboardExpand.png"
-                                 class="radius expand_mosaic_info">
-                        </div>
-                        <div class="no_data" v-if="confirmedTransactionList.length == 0">
-                            {{$t('no_confirmed_transactions')}}
-                        </div>
-                    </div>
-                </div>
->>>>>>> c7649d32
-
-                <div class="unconfirmed_transactions" v-if="!showConfirmedTransactions">
-                    <Spin v-if="isLoadingUnconfirmedTx" size="large" fix class="absolute"></Spin>
-                    <div class="table_body hide_scroll" ref="unconfirmedTableBody">
-                        <div class="table_item pointer" @click="showDialog(u)"
-                             v-for="(u,index) in unconfirmedTransactionList"
-                             :key="index">
-                            <img class="mosaic_action" v-if="u.isReceipt"
-                                 src="@/assets/images/monitor/dash-board/dashboardMosaicOut.png" alt="">
-                            <img class="mosaic_action" v-else
-                                 src="@/assets/images/monitor/dash-board/dashboardMosaicIn.png"
-                                 alt="">
-                            <span class="account">{{u.oppositeAddress}}</span>
-                            <span class="transfer_type">{{u.isReceipt ? $t('gathering'):$t('payment')}}</span>
-                            <span class="amount">{{u.isReceipt ? '-':'+'}}{{u.mosaic.amount.compact()}}</span>
-                            <span class="date">{{u.time}}</span>
-                            <img src="@/assets/images/monitor/dash-board/dashboardExpand.png"
-                                 class="radius expand_mosaic_info">
-                        </div>
-                        <div class="no_data" v-if="unconfirmedTransactionList.length == 0">
-                            {{$t('no_unconfirmed_transactions')}}
-                        </div>
-                    </div>
-                </div>
+
+        <div class="unconfirmed_transactions" v-if="!showConfirmedTransactions">
+          <Spin v-if="isLoadingUnconfirmedTx" size="large" fix class="absolute"></Spin>
+          <div class="table_body hide_scroll" ref="unconfirmedTableBody">
+            <div class="table_item pointer" @click="showDialog(u)" v-for="(u,index) in unconfirmedTransactionList"
+                 :key="index">
+              <img class="mosaic_action" v-if="u.isReceipt"
+                   src="@/assets/images/monitor/dash-board/dashboardMosaicOut.png" alt="">
+              <img class="mosaic_action" v-else src="@/assets/images/monitor/dash-board/dashboardMosaicIn.png"
+                   alt="">
+              <span class="account">{{u.oppositeAddress}}</span>
+              <span class="transfer_type">{{u.isReceipt ? $t('gathering'):$t('payment')}}</span>
+              <span class="amount">{{u.isReceipt ? '-':'+'}}{{u.mosaic.amount.compact()}}</span>
+              <span class="date">{{u.time}}</span>
+              <img src="@/assets/images/monitor/dash-board/dashboardExpand.png"
+                   class="radius expand_mosaic_info">
             </div>
+            <div class="no_data" v-if="unconfirmedTransactionList.length == 0">
+              {{$t('no_unconfirmed_transactions')}}
+            </div>
+          </div>
         </div>
+      </div>
     </div>
+  </div>
 </template>
 
 <script lang="ts">
-
+    import {
+        PublicAccount,
+        NetworkType,
+    } from 'nem2-sdk';
+    import {
+        isRefreshData,
+        localSave,
+        localRead,
+        formatTransactions
+    } from '@/utils/util.js'
+    import {Component, Vue, Watch} from 'vue-property-decorator';
+    import LineChart from '@/components/LineChart.vue'
     import axios from 'axios'
-    import LineChart from '@/components/LineChart.vue'
-    import {PublicAccount, NetworkType} from 'nem2-sdk'
-    import numberGrow from '@/components/NumberGrow.vue'
-    import {Component, Vue, Watch} from 'vue-property-decorator'
+    import {transactionInterface} from '@/interface/sdkTransaction'
     import {blockchainInterface} from '@/interface/sdkBlockchain'
-    import {transactionInterface} from '@/interface/sdkTransaction'
-    import {isRefreshData, localSave, localRead, formatTransactions} from '@/utils/util.js'
-    import dashboardPublickey from '@/assets/images/monitor/dash-board/dashboardPublickey.png'
+    import dashboardBlockHeight from '@/assets/images/monitor/dash-board/dashboardBlockHeight.png'
     import dashboardBlockTime from '@/assets/images/monitor/dash-board/dashboardBlockTime.png'
-    import dashboardBlockHeight from '@/assets/images/monitor/dash-board/dashboardBlockHeight.png'
     import dashboardPointAmount from '@/assets/images/monitor/dash-board/dashboardPointAmount.png'
     import dashboardTransactionAmount from '@/assets/images/monitor/dash-board/dashboardTransactionAmount.png'
-<<<<<<< HEAD
-=======
     import dashboardPublickey from '@/assets/images/monitor/dash-board/dashboardPublickey.png'
     import numberGrow from '@/components/NumberGrow.vue'
     import {market} from "@/interface/restLogic";
     import {KlineQuery} from "@/query/klineQuery";
->>>>>>> c7649d32
 
     @Component({
         components: {
@@ -487,5 +439,5 @@
 </script>
 
 <style scoped lang="less">
-    @import "MonitorDashBoard.less";
+  @import "MonitorDashBoard.less";
 </style>