<template>
  <div class="createLockWrap scroll">
    <h1 class="pageTit">{{$t('create_a_Lock_password')}}</h1>
    <p class="pageRemind">{{$t('lock_pass_text')}}</p>
    <p class="pageRemind">{{$t('lock_pass_text_2')}}</p>
    <div class="formDiv">
      <ul>
        <li>
          {{$t('new_password')}}
          <div class="gray_content">
<<<<<<< HEAD
            <input class="absolute" type="password" :placeholder="$t('please_enter_the_original_password')">
=======
            <input class="absolute" type="text" v-model="lockPW.password" :placeholder="$t('please_enter_the_original_password')">
>>>>>>> 407a8b49
          </div>
        </li>
        <li>
          {{$t('confirm_password')}}
          <div class="gray_content">
<<<<<<< HEAD
            <input class="absolute" type="password" :placeholder="$t('please_enter_a_new_password')">
=======
            <input class="absolute" type="text" v-model="lockPW.checkPW" :placeholder="$t('please_enter_a_new_password')">
>>>>>>> 407a8b49
          </div>
        </li>
        <li>
          {{$t('set_password_hint')}}

          <div class="tips">
            {{$t('password_hints_great_help_when_you_forget_your_password')}}
          </div>
          <div class="gray_content">
            <input class="absolute" type="text" v-model="lockPW.remindTxt" :placeholder="$t('please_set_a_password_prompt')">
          </div>
        </li>
      </ul>
    </div>
    <div class="buttonDiv clear">
      <Button @click="jumpToOtherPage('/welcomePage')" class="prev left">{{$t('return_to_the_welcome_page')}}</Button>
      <Button @click="jumpToOtherPage('/walletPanel')" class="next right">{{$t('next')}}</Button>
    </div>
  </div>
</template>

<script lang="ts">
    import {Component, Vue} from 'vue-property-decorator';
    import {Crypto, UInt64} from 'nem2-sdk'
    import {localSave} from '../../../utils/util'

    @Component({
        components: {}
    })
    export default class createLockPW extends Vue {
        lockPW = {
            password: '',
            checkPW: '',
            remindTxt: ''
        }

        checkInput () {
            if(!this.lockPW.password || this.lockPW.password === ''){
                this.$Message.error(this.$t('createLockPWRemind'));
                return
            }
            if(this.lockPW.password !== this.lockPW.checkPW){
                this.$Message.error(this.$t('createLockCheckPWRemind'));
                return
            }
            if(!this.lockPW.remindTxt || this.lockPW.remindTxt === ''){
                this.$Message.error(this.$t('createLockPWTxtRemind'));
                return
            }
        }

        jumpToOtherPage(path) {
            if(path === '/walletPanel'){
                const u = [50,50]
                this.checkInput()
                const encryptObj = Crypto.encrypt(new UInt64(u).toHex(), this.lockPW.password)
                let saveData = {
                    ciphertext: encryptObj.ciphertext,
                    iv: encryptObj.iv,
                }
                localSave('lock', JSON.stringify(saveData))
            }
            this.$router.push({
                path: path
            })
        }
    }
</script>

<style scoped lang="less">
  @import "createLockPW.less";
</style>
<|MERGE_RESOLUTION|>--- conflicted
+++ resolved
@@ -8,21 +8,13 @@
         <li>
           {{$t('new_password')}}
           <div class="gray_content">
-<<<<<<< HEAD
-            <input class="absolute" type="password" :placeholder="$t('please_enter_the_original_password')">
-=======
-            <input class="absolute" type="text" v-model="lockPW.password" :placeholder="$t('please_enter_the_original_password')">
->>>>>>> 407a8b49
+            <input class="absolute" v-model="lockPW.password" type="password"  type="text" :placeholder="$t('please_enter_the_original_password')">
           </div>
         </li>
         <li>
           {{$t('confirm_password')}}
           <div class="gray_content">
-<<<<<<< HEAD
-            <input class="absolute" type="password" :placeholder="$t('please_enter_a_new_password')">
-=======
-            <input class="absolute" type="text" v-model="lockPW.checkPW" :placeholder="$t('please_enter_a_new_password')">
->>>>>>> 407a8b49
+            <input class="absolute" type="password"  v-model="lockPW.checkPW" :placeholder="$t('please_enter_a_new_password')">
           </div>
         </li>
         <li>
