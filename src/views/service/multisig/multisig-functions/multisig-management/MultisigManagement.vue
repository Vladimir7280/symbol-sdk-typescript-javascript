--- conflicted
+++ resolved
@@ -64,13 +64,8 @@
       <div class="form_item input_fee">
         <div class="title">{{$t('fee')}}</div>
         <div class="manage_cosigner">
-<<<<<<< HEAD
-          <input type="text" placeholder="0.05000" class="radius">
+          <input type="text" v-model="formItem.fee" placeholder="50000" class="radius">
           <span class="xem_container">gas</span>
-=======
-          <input type="text" v-model="formItem.fee" placeholder="0.05000" class="radius">
-          <span class="xem_container">XEM</span>
->>>>>>> daeae544
         </div>
         <div class="input_describe">
           {{$t('the_more_you_set_the_cost_the_higher_the_processing_priority')}}
