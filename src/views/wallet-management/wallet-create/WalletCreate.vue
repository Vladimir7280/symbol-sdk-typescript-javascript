<template>
  <div class="walletCreateWrap">
    <div class="createDiv">
      <div class="createForm">
        <p class="formTit">{{$t('create_wallet')}}</p>
        <Form :model="formItem" label-position="top">
          <FormItem :label="$t('choose_network')">
            <p class="formItemTxt">
              {{$t('In_the_nem2_ecosystem_you_can_build_your_own_home_wallet_or_private_network_wallet_or_test_the_network_such_as_Mainnet_Testnet_different_wallet_address_prefixes_generated_under_different_networks')}}</p>
            <Select v-model="formItem.currentNetType" required>
              <Option :value="item.value" v-for="(item,index) in netType" :key="index">{{item.label}}</Option>
            </Select>
          </FormItem>
          <FormItem :label="$t('set_the_wallet_name')">
            <p class="formItemTxt">
              {{$t('The_name_of_the_wallet_can_be_convenient_for_you_to_use_you_can_distinguish_different_wallets_etc_for_better_management_after_entering_the_system_you_can_also_modify_the_wallet_details')}}</p>
            <Input v-model="formItem.walletName" required
                   :placeholder="$t('Please_enter_the_name_of_the_wallet')"></Input>
          </FormItem>
          <FormItem :label="$t('set_password')">
            <p class="formItemTxt">
              {{$t('This_is_very_important_to_encrypt_your_private_key_Your_private_key_will_be_encrypted_and_stored_on_your_local_computer_Be_sure_to_back_up_your_private_key_separately_so_that_you_can_recover_it_if_you_forget_it_The_password_setting_requirement_is_not_less_than_six_digits_The_more_complicated_the_recommendation_the_better_which_is_beneficial_to_the_security_of_your_private_key')}}</p>
            <Input v-model="formItem.password" type="password" required
                   :placeholder="$t('please_set_your_wallet_password')"></Input>
            <!--<i class="icon"><img src="@/assets/images/wallet-management/psd_hidden.png"></i>-->
          </FormItem>
          <FormItem :label="$t('repeat_the_password')">
            <Input v-model="formItem.checkPW" type="password" required
                   :placeholder="$t('please_enter_your_password_again')"></Input>
            <!--<i class="icon"><img src="@/assets/images/wallet-management/psd_hidden.png"></i>-->
          </FormItem>
          <FormItem>
            <div class="clear">
              <Button class="prev left" type="default" @click="toBack">{{$t('back')}}</Button>
              <Button class="next right" type="success" @click="createWallet">{{$t('next')}}</Button>
            </div>
          </FormItem>
        </Form>
      </div>
    </div>
  </div>
</template>

<script lang="ts">
    import {Component, Vue} from 'vue-property-decorator';
    import './WalletCreate.less'
    import {NetworkType} from "nem2-sdk";
    import {MnemonicPassPhrase} from 'nem2-hd-wallets';


    @Component({
        components: {},
    })
    export default class WalletCreate extends Vue {
        formItem = {
            currentNetType: '',
            walletName: '',
            password: '',
            checkPW: '',
        }
        netType = [
            {
                value: NetworkType.MIJIN_TEST,
                label: 'MIJIN_TEST'
            }, {
                value: NetworkType.MAIN_NET,
                label: 'MAIN_NET'
            }, {
                value: NetworkType.TEST_NET,
                label: 'TEST_NET'
            }, {
                value: NetworkType.MIJIN,
                label: 'MIJIN'
            },
        ]

<<<<<<< HEAD
        checkInput () {
            if (!this.formItem.currentNetType || this.formItem.currentNetType == '') {
                this.$Message.error('请选择钱包网络! ');
                return false
            }
            if (!this.formItem.walletName || this.formItem.walletName == '') {
                this.$Message.error('设置钱包名输入错误! ');
                return false
            }
            if (!this.formItem.password || this.formItem.password == '') {
                this.$Message.error('设置密码输入错误! ');
                return false
            }
            if (this.formItem.password !== this.formItem.checkPW) {
                this.$Message.error('两次密码不一致! ');
                return false
            }
            return true
        }

        createMnemonic () {
=======
        createMnemonic() {
>>>>>>> a82eb62c
            const mnemonic = MnemonicPassPhrase.createRandom('english', 128);
            this.$store.commit('SET_MNEMONIC', mnemonic.plain)
        }

<<<<<<< HEAD
        createWallet () {
            if(!this.checkInput()) return
=======
        createWallet() {
>>>>>>> a82eb62c
            this.createMnemonic()
            this.$emit('isCreated', this.formItem)
        }

        toBack() {
            this.$emit('closeCreate')
        }
    }
</script>

<style scoped>

</style><|MERGE_RESOLUTION|>--- conflicted
+++ resolved
@@ -42,7 +42,7 @@
 </template>
 
 <script lang="ts">
-    import {Component, Vue} from 'vue-property-decorator';
+    import { Component, Vue } from 'vue-property-decorator';
     import './WalletCreate.less'
     import {NetworkType} from "nem2-sdk";
     import {MnemonicPassPhrase} from 'nem2-hd-wallets';
@@ -51,7 +51,7 @@
     @Component({
         components: {},
     })
-    export default class WalletCreate extends Vue {
+    export default class WalletCreate extends Vue{
         formItem = {
             currentNetType: '',
             walletName: '',
@@ -60,21 +60,20 @@
         }
         netType = [
             {
-                value: NetworkType.MIJIN_TEST,
-                label: 'MIJIN_TEST'
-            }, {
-                value: NetworkType.MAIN_NET,
-                label: 'MAIN_NET'
-            }, {
-                value: NetworkType.TEST_NET,
-                label: 'TEST_NET'
-            }, {
-                value: NetworkType.MIJIN,
-                label: 'MIJIN'
+                value:NetworkType.MIJIN_TEST,
+                label:'MIJIN_TEST'
+            },{
+                value:NetworkType.MAIN_NET,
+                label:'MAIN_NET'
+            },{
+                value:NetworkType.TEST_NET,
+                label:'TEST_NET'
+            },{
+                value:NetworkType.MIJIN,
+                label:'MIJIN'
             },
         ]
 
-<<<<<<< HEAD
         checkInput () {
             if (!this.formItem.currentNetType || this.formItem.currentNetType == '') {
                 this.$Message.error('请选择钱包网络! ');
@@ -96,24 +95,16 @@
         }
 
         createMnemonic () {
-=======
-        createMnemonic() {
->>>>>>> a82eb62c
             const mnemonic = MnemonicPassPhrase.createRandom('english', 128);
-            this.$store.commit('SET_MNEMONIC', mnemonic.plain)
+            this.$store.commit('SET_MNEMONIC',mnemonic.plain)
         }
 
-<<<<<<< HEAD
         createWallet () {
             if(!this.checkInput()) return
-=======
-        createWallet() {
->>>>>>> a82eb62c
             this.createMnemonic()
             this.$emit('isCreated', this.formItem)
         }
-
-        toBack() {
+        toBack () {
             this.$emit('closeCreate')
         }
     }
