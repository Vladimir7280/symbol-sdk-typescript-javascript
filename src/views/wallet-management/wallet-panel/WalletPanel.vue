<template>
    <div class="WalletPanelWrap clear" v-if="!reload">
        <div class="hasWalletPanel" v-if="toFn||walletList.length > 0">
            <div class="left WalletSwitch" v-if="walletList.length > 0">
                <WalletSwitch :walletList="walletList" @reload="onReloadChange" @setWalletList="setWalletList"></WalletSwitch>
            </div>
            <div :class="[walletList.length > 0?'left':'ML30' ,'WalletFn']">
                <WalletFn :tabIndex="WalletFnTabIndex"></WalletFn>
            </div>
        </div>
        <div class="noWalletPanel" v-if="(!toFn)&&walletList.length <= 0">
            <div class="noWallet" v-if="!WalletFnTabIndex">
                <GuideInto @toCreate="toCreate" @toImport="toImport"></GuideInto>
            </div>
        </div>
    </div>
</template>

<script lang="ts">
    import {Component, Vue, Watch} from 'vue-property-decorator';
    import WalletSwitch from '@/views/wallet-management/wallet-switch/WalletSwitch.vue';
    import WalletFn from '@/views/wallet-management/wallet-fn/WalletFn.vue';
    import GuideInto from '@/views/login/guide-into/guideInto.vue';
    import './WalletPanel.less';

    @Component({
        components: {
            WalletSwitch,
            WalletFn,
            GuideInto
        },
    })
    export default class WalletPanel extends Vue{
        walletList = []
        WalletFnTabIndex = null
        toFn = false
        reload = false

        get nowWalletList () {
            return this.$store.state.app.walletList
        }

        get reloadWalletPage () {
            return this.$store.state.app.reloadWalletPage
        }

        toCreate () {
            this.toFn = true
            this.$store.commit('SET_HAS_WALLET',false)
            this.WalletFnTabIndex = 1
         }

        toImport () {
            this.toFn = true
            this.$store.commit('SET_HAS_WALLET',false)
            this.WalletFnTabIndex = 2
        }

        setWalletList () {
            for(let i in this.nowWalletList){
                this.$set(this.walletList,i,this.nowWalletList[i])
            }
            if(this.walletList.length > 0){
                this.$store.commit('SET_HAS_WALLET',true)
            }
        }

<<<<<<< HEAD
        setDefaultPage(){
            const name = this.$route.params.name
            if(name == 'walletImportKeystore'){
                this.toImport()
            }else if(name == 'walletCreate'){
                this. toCreate()
=======
        onReloadChange(){
            if(this.nowWalletList.len() < 1){
                this.toFn = false
                this.$store.commit('SET_HAS_WALLET',false)
>>>>>>> 11fce4c4
            }
            this.reload = false
            setTimeout(()=>{
                this.reload = true
            },0)
        }

        created(){
            this.setWalletList()
        }

        setLeftSwitchIcon(){
            this.$store.commit('SET_CURRENT_PANEL_INDEX', 1)

        }

        created(){
            this.setLeftSwitchIcon()
            this.setDefaultPage()
        }
    }
</script>

<style scoped>

</style><|MERGE_RESOLUTION|>--- conflicted
+++ resolved
@@ -65,19 +65,10 @@
             }
         }
 
-<<<<<<< HEAD
-        setDefaultPage(){
-            const name = this.$route.params.name
-            if(name == 'walletImportKeystore'){
-                this.toImport()
-            }else if(name == 'walletCreate'){
-                this. toCreate()
-=======
         onReloadChange(){
             if(this.nowWalletList.len() < 1){
                 this.toFn = false
                 this.$store.commit('SET_HAS_WALLET',false)
->>>>>>> 11fce4c4
             }
             this.reload = false
             setTimeout(()=>{
@@ -85,10 +76,14 @@
             },0)
         }
 
-        created(){
-            this.setWalletList()
+        setDefaultPage(){
+            const name = this.$route.params.name
+            if(name == 'walletImportKeystore'){
+                this.toImport()
+            }else if(name == 'walletCreate'){
+                this. toCreate()
+            }
         }
-
         setLeftSwitchIcon(){
             this.$store.commit('SET_CURRENT_PANEL_INDEX', 1)
 
@@ -97,6 +92,7 @@
         created(){
             this.setLeftSwitchIcon()
             this.setDefaultPage()
+            this.setWalletList()
         }
     }
 </script>
