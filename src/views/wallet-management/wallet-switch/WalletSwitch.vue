--- conflicted
+++ resolved
@@ -1,47 +1,4 @@
 <template>
-<<<<<<< HEAD
-    <div class="walletSwitchWrap">
-        <div class="walletSwitchHead">
-            <p class="tit">钱包管理</p>
-        </div>
-        <div class="walletMethod">
-            <Row>
-                <Col span="12">
-                    <div class="createBtn" @click="toCreate">创建</div>
-                </Col>
-                <Col span="12">
-                    <div class="importBtn" @click="toImport">导入</div>
-                </Col>
-            </Row>
-        </div>
-        <div class="walletList">
-            <div :class="['walletItem', item.active ? 'active':'']" @click="chooseWallet(index)" v-for="(item, index) in walletList" :key="index">
-               <Row>
-                   <Col span="17">
-                       <div>
-                           <p class="walletName">{{item.name}}</p>
-                           <p class="walletAmount">{{item.balance}}&nbsp;<span class="tails">XEM</span> </p>
-                       </div>
-                   </Col>
-                   <Col span="7">
-                       <div @click.stop>
-                           <p class="walletTypeTxt">公共账户</p>
-                           <div class="options">
-                               <Poptip  placement="bottom">
-                                  <img src="../../../assets/images/wallet-management/moreActive.png" v-if="item.active">
-                                  <img src="../../../assets/images/wallet-management/more.png" v-else>
-                                   <div slot="content">
-                                       <p class="optionItem" @click.stop="delWallet(index, item.active)">
-                                           <i><img src="../../../assets/images/wallet-management/delete.png"></i>
-                                           <span>删除</span>
-                                       </p>
-                                   </div>
-                               </Poptip>
-                           </div>
-                       </div>
-                   </Col>
-               </Row>
-=======
   <div class="walletSwitchWrap">
     <div class="walletSwitchHead">
       <p class="tit">{{$t('Wallet_management')}}</p>
@@ -67,21 +24,20 @@
             </div>
           </Col>
           <Col span="7">
-            <div>
+            <div @click.stop>
               <p class="walletTypeTxt">{{$t('Public_account')}}</p>
               <div class="options">
                 <Poptip placement="bottom">
                   <img src="../../../assets/images/wallet-management/moreActive.png" v-if="item.active">
                   <img src="../../../assets/images/wallet-management/more.png" v-else>
                   <div slot="content">
-                    <p class="optionItem" @click="delWallet(index, item.active)">
+                    <p class="optionItem" @click.stop="delWallet(index, item.active)">
                       <i><img src="../../../assets/images/wallet-management/delete.png"></i>
                       <span>{{$t('delete')}}</span>
                     </p>
                   </div>
                 </Poptip>
               </div>
->>>>>>> a82eb62c
             </div>
           </Col>
         </Row>
@@ -94,48 +50,43 @@
 <script lang="ts">
     import {Component, Vue} from 'vue-property-decorator';
     import {localRead, localSave} from '../../../utils/util'
-    import {NetworkType} from 'nem2-sdk'
+    import {NetworkType} from  'nem2-sdk'
     import './WalletSwitch.less'
-
     @Component
     export default class WalletSwitchWrap extends Vue {
         netType = [
             {
-                value: NetworkType.MIJIN_TEST,
-                label: 'MIJIN_TEST'
-            }, {
-                value: NetworkType.MAIN_NET,
-                label: 'MAIN_NET'
-            }, {
-                value: NetworkType.TEST_NET,
-                label: 'TEST_NET'
-            }, {
-                value: NetworkType.MIJIN,
-                label: 'MIJIN'
+                value:NetworkType.MIJIN_TEST,
+                label:'MIJIN_TEST'
+            },{
+                value:NetworkType.MAIN_NET,
+                label:'MAIN_NET'
+            },{
+                value:NetworkType.TEST_NET,
+                label:'TEST_NET'
+            },{
+                value:NetworkType.MIJIN,
+                label:'MIJIN'
             },
         ]
         walletList = []
         currentNetType = this.netType[0].value
 
-        get getWalletList() {
+        get getWalletList () {
             return this.$store.state.app.walletList
         }
 
-<<<<<<< HEAD
         chooseWallet (walletIndex) {
 
-=======
-        chooseWallet(walletIndex) {
->>>>>>> a82eb62c
             let list = this.getWalletList
             const storeWallet = this.walletList[walletIndex]
             list.splice(walletIndex, 1)
             list.unshift(storeWallet)
             this.$store.commit('SET_WALLET', storeWallet)
-            list.map((item, index) => {
-                if (index === 0) {
+            list.map((item,index)=>{
+                if(index === 0){
                     item.active = true
-                } else {
+                }else {
                     item.active = false
                 }
             })
@@ -143,7 +94,7 @@
             this.walletList = list
         }
 
-        localKey(walletName, index, address, netType, balance = 0) {
+        localKey (walletName, index, address, netType, balance = 0) {
             let localData: any[] = []
             let isExist: boolean = false
             try {
@@ -169,17 +120,17 @@
             localSave('wallets', JSON.stringify(localData))
         }
 
-        delWallet(index, current) {
+        delWallet (index, current) {
             let list = this.walletList;
-            list.splice(index, 1)
-            if (list.length < 1) {
+            list.splice(index,1)
+            if(list.length < 1){
                 this.$emit('noHasWallet')
-            } else {
-                if (current) {
+            }else {
+                if(current){
                     this.$store.commit('SET_WALLET', this.walletList[0])
                 }
             }
-            this.$store.commit('SET_WALLET_LIST', list)
+            this.$store.commit('SET_WALLET_LIST',list)
             this.$Notice.success({
                 title: this['$t']('Wallet_management') + '',
                 desc: this['$t']('Delete_wallet_successfully') + '',
@@ -189,11 +140,12 @@
 
         }
 
-        copyObj(obj) {
-            const newObj: any = Object.prototype.toString.call(obj) == '[object Array]' ? [] : {};
+        copyObj (obj) {
+            const newObj:any = Object.prototype.toString.call(obj) == '[object Array]' ? [] : {};
             for (const key in obj) {
                 const value = obj[key];
                 if (value && 'object' == typeof value) {
+                    //递归clone
                     newObj[key] = this.copyObj(value);
                 } else {
                     newObj[key] = value;
@@ -202,35 +154,35 @@
             return newObj;
         }
 
-        initWalletList() {
+        initWalletList () {
             const list = this.copyObj(this.getWalletList)
-            list.map((item, index) => {
-                if (index === 0) {
+            list.map((item,index)=>{
+                if(index === 0){
                     item.active = true
-                } else {
+                }else {
                     item.active = false
                 }
             })
-            for (let i in list) {
-                this.$set(this.walletList, i, list[i])
+            for(let i in list){
+                this.$set(this.walletList,i,list[i])
             }
-            if (this.walletList.length > 0) {
+            if(this.walletList.length > 0){
                 this.$emit('hasWallet')
-                this.$store.commit('SET_HAS_WALLET', true)
-            } else {
-                this.$store.commit('SET_HAS_WALLET', false)
+                this.$store.commit('SET_HAS_WALLET',true)
+            }else {
+                this.$store.commit('SET_HAS_WALLET',false)
             }
         }
 
-        toImport() {
+        toImport () {
             this.$emit('toImport')
         }
 
-        toCreate() {
+        toCreate () {
             this.$emit('toCreate')
         }
 
-        created() {
+        created () {
             this.initWalletList()
         }
     }
