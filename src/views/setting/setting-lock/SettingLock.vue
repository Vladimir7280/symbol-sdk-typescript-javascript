--- conflicted
+++ resolved
@@ -33,17 +33,11 @@
 </template>
 
 <script lang="ts">
-    import {Crypto, UInt64} from 'nem2-sdk'
-<<<<<<< HEAD
+    import {UInt64} from 'nem2-sdk'
     import {Message} from "config/index"
     import {localRead, localSave} from '@/help/help'
     import {Component, Vue} from 'vue-property-decorator'
-    import {decryptKey, encryptKey} from "../../../help/appUtil"
-=======
-   import {Message} from "config/index"
-    import {localRead, localSave} from '@/help/help'
-    import {Component, Vue} from 'vue-property-decorator'
->>>>>>> 67b9d706
+    import {decryptKey, encryptKey} from "@/help/appUtil"
 
     @Component
     export default class SettingLock extends Vue {
