<template>
  <div class="right_record radius">

    <Modal
            :title="$t('transaction_detail')"
            v-model="isShowDialog"
            :transfer="false"
            class-name="dash_board_dialog">
      <div class="transfer_type">
        <span class="title">{{$t(transactionDetails[0].key)}}</span>
        <span class="value">{{$t(transactionDetails[0].value)}}</span>
      </div>
      <div>
        <div v-if="index !== 0" v-for="(t,index) in transactionDetails" class="other_info">
          <span class="title">{{$t(t.key)}}</span>
          <span class="value">{{t.value}}</span>
        </div>
      </div>
    </Modal>


    <div class="top_title">
      <span>{{transactionType == 1 ?$t('collection_record'):$t('transfer_record')}}</span>
      <div class="right" v-show="!isShowSearchDetail">
            <span class="select_date pointer">
              <div class="month_value">
                <img src="@/assets/images/monitor/market/marketCalendar.png" alt="">
              <span>{{currentMonth}}</span>
              </div>
              <div class="date_selector">
                <DatePicker @on-change="changeCurrentMonth" type="month" placeholder="" :value="currentMonth"
                            style="width: 70px"></DatePicker>
              </div>
            </span>
        <!--        <span class="search_input un_click" @click.stop="showSearchDetail">-->
        <!--              <img src="../assets/images/monitor/market/marketSearch.png" alt="">-->
        <!--              <span>{{$t('search')}}</span>-->
        <!--            </span>-->
      </div>

      <div v-show="isShowSearchDetail" class="search_expand">
            <span class="search_container">
              <img src="../assets/images/monitor/market/marketSearch.png" alt="">
              <input @click.stop type="text" class="absolute" v-model="transactionHash"
                     :placeholder="$t('enter_asset_type_alias_or_address_search')">
            </span>
        <span class="search_btn pointer " @click.stop="searchByasset">{{$t('search')}}</span>
      </div>


    </div>
    <div class="bottom_transfer_record_list scroll">
      <Spin v-if="isLoadingTransactionRecord" size="large" fix></Spin>
      <div class="transaction_record_item pointer" @click="showDialog(c)" v-for="c in confirmedTransactionList">
        <img src="../assets/images/monitor/transaction/txConfirmed.png" alt="">
        <div class="flex_content">
          <div class="left left_components">
            <div class="top">{{c.mosaic.id ? c.mosaic.id.id.toHex().toUpperCase().slice(0,8)+'...': "&nbsp;"}}</div>
            <div class="bottom"> {{c.time.slice(0, c.time.length - 3)}}</div>
          </div>
          <div class="right">
            <div class="top">{{c.mosaic?c.mosaic.amount.compact():0}}</div>
            <div class="bottom">
              {{c.transactionInfo && c.transactionInfo.height.compact()}}
            </div>
          </div>
        </div>
      </div>

      <div class="no_data" v-if="confirmedTransactionList.length == 0 && !isLoadingTransactionRecord">
        {{$t('no_confirmed_transactions')}}
      </div>
    </div>
  </div>
</template>

<script lang="ts">
    import {
        PublicAccount,
        NetworkType
    } from 'nem2-sdk';
    import {
        formatTransactions,
        getCurrentMonthFirst,
        getCurrentMonthLast,
    } from '@/utils/util.js'
    import {transactionInterface} from '@/interface/sdkTransaction';
    import {Component, Prop, Vue, Watch} from 'vue-property-decorator';
<<<<<<< HEAD
    import transacrionAssetIcon from '../assets/images/monitor/transaction/txConfirmed.png'
    import axios from 'axios'
=======
    import transacrionAssetIcon from '../assets/images/monitor/transaction/transacrionAssetIcon.png'
    import {market} from "@/interface/restLogic";
    import {KlineQuery} from "@/query/klineQuery";
>>>>>>> c09c2b92

    @Component
    export default class CollectionRecord extends Vue {
        node = ''
        currentPrice = 0
        currentMonth = ''
        accountAddress = ''
        transactionHash = ''
        isShowDialog = false
        accountPublicKey = ''
        accountPrivateKey = ''
        isShowSearchDetail = false
        currentMonthLast: number = 0
        confirmedTransactionList = []
        currentMonthFirst: number = 0
        localConfirmedTransactions = []
        isLoadingTransactionRecord = true
        transacrionAssetIcon = transacrionAssetIcon
        transactionDetails = [
            {
                key: 'transfer_type',
                value: 'gathering'
            },
            {
                key: 'from',
                value: 'TCTEXC-5TGXD7-OQCHBB-MNU3LS-2GFCB4-2KD75D-5VCN'
            },
            {
                key: 'aims',
                value: 'Test wallet'
            },
            {
                key: 'the_amount',
                value: '10.000000XEM'
            },
            {
                key: 'fee',
                value: '0.050000000XEM'
            },
            {
                key: 'block',
                value: '1951249'
            },
            {
                key: 'hash',
                value: '9BBCAECDD5E2D04317DE9873DC99255A9F8A33FA5BB570D1353F65CB31A44151'
            },
            {
                key: 'message',
                value: 'message test this'
            }
        ]

        @Prop({
            default: () => {
                return 0
            }
        })
        transactionType

        get getWallet() {
            return this.$store.state.account.wallet
        }

        async getMarketOpenPrice() {
            const that = this
            const rstStr = await market.kline({period: "1min", symbol: "xemusdt", size: "1"});
            const rstQuery: KlineQuery = JSON.parse(rstStr.rst);
            that.currentPrice = rstQuery.data[0].close
        }


        hideSearchDetail() {
            this.isShowSearchDetail = false
        }

        changeCurrentMonth(e) {
            this.currentMonth = e
        }


        // month filter
        @Watch('currentMonth')
        onCurrentMonthChange() {
            this.confirmedTransactionList = []
            const that = this
            const currentMonth = new Date(this.currentMonth)
            this.currentMonthFirst = getCurrentMonthFirst(currentMonth)
            this.currentMonthLast = getCurrentMonthLast(currentMonth)
            const {currentMonthFirst, currentMonthLast, localConfirmedTransactions} = this
            localConfirmedTransactions.forEach((item) => {
                if (item.date <= currentMonthLast && item.date >= currentMonthFirst) {
                    that.confirmedTransactionList.push(item)
                }
            })
        }

        showDialog(transaction) {
            this.isShowDialog = true
            this.transactionDetails = [
                {
                    key: 'transfer_type',
                    value: transaction.isReceipt ? 'gathering' : 'payment'
                },
                {
                    key: 'from',
                    value: transaction.signerAddress
                },
                {
                    key: 'aims',
                    value: transaction.recipientAddress
                },
                {
                    key: 'mosaic',
                    value: transaction.mosaic ? transaction.mosaic.id.toHex().toUpperCase() : null
                },
                {
                    key: 'the_amount',
                    value: transaction.mosaic ? transaction.mosaic.amount.compact() : 0
                },
                {
                    key: 'fee',
                    value: transaction.maxFee.compact()
                },
                {
                    key: 'block',
                    value: transaction.transactionInfo.height.compact()
                },
                {
                    key: 'hash',
                    value: transaction.transactionInfo.hash
                },
                {
                    key: 'message',
                    value: transaction.message.payload
                }
            ]
        }

        getConfirmedTransactions() {
            const that = this
            let {accountPrivateKey, accountPublicKey, accountAddress, node, transactionType} = this
            const publicAccount = PublicAccount.createFromPublicKey(accountPublicKey, this.getWallet.networkType)
            transactionInterface.transactions({
                publicAccount,
                node,
                queryParams: {
                    pageSize: 100
                }
            }).then((transactionsResult) => {
                transactionsResult.result.transactions.subscribe((transactionsInfo) => {
                    let transferTransaction = formatTransactions(transactionsInfo, accountAddress)
                    let list = []
                    // get transaction by choose recript tx or send
                    if (that.transactionType == 1) {
                        transferTransaction.forEach((item) => {
                            if (item.isReceipt) {
                                list.push(item)
                            }
                        })
                        that.confirmedTransactionList = list
                        this.localConfirmedTransactions = list
                        that.onCurrentMonthChange()
                        that.isLoadingTransactionRecord = false
                        return
                    }

                    transferTransaction.forEach((item) => {
                        if (!item.isReceipt) {
                            list.push(item)
                        }
                    })
                    that.confirmedTransactionList = list
                    this.localConfirmedTransactions = list
                    that.onCurrentMonthChange()
                    that.isLoadingTransactionRecord = false
                    return

                })
            })
        }

        initData() {
            this.accountPrivateKey = this.getWallet.privateKey
            this.accountPublicKey = this.getWallet.publicKey
            this.accountAddress = this.getWallet.address
            this.node = this.$store.state.account.node
            this.currentMonth = (new Date()).getFullYear() + '-' + ((new Date()).getMonth() + 1)
        }

        @Watch('getWallet')
        onGetWalletChange() {
            this.initData()
            this.getConfirmedTransactions()
        }

        @Watch('ConfirmedTxList')
        onConfirmedTxChange() {
            this.isLoadingTransactionRecord = true
            this.getConfirmedTransactions()
        }

        created() {
            this.initData()
            this.getConfirmedTransactions()
        }
    }
</script>
<style scoped lang="less">
  .right_record {
    width: 415px;
    height: 100%;
    float: right;
    background-color: white;

    .top_title {
      height: 120px;
      border-bottom: 2px solid #eee;
      display: flex;
      justify-content: center;
      flex-direction: column;
      justify-items: center;
      text-align: center;
      font-size: 20px;
      font-weight: 400;
      color: rgba(34, 34, 34, 1);

      .right {
        margin-top: 10px;
        font-size: 16px;
        font-weight: 400;
        color: rgba(32, 181, 172, 1);
        position: relative;
        right: 20px;

        .select_date {
          position: relative;

          .date_selector {
            display: inline-block;
            position: relative;
            right: 20px;
          }

          .month_value {
            display: inline-block;
            position: relative;
            left: 70px;
            bottom: 0px;

            img {
              position: relative;
              top: 2px;
            }
          }
        }

        .search_input {
          position: relative;

          span {
            position: relative;
            bottom: 2px;
          }
        }

        .search_input::before {
          content: '';
          display: block;
          width: 1px;
          height: 16px;
          background-color: #CCCCCC;
          position: absolute;
          left: -20px;
          bottom: 4px;
        }

        img {
          margin-right: 5px;
          position: relative;
          width: 18px;
          height: 18px;
        }
      }

      .search_expand {
        position: relative;
        top: 5px;

        .search_container {
          display: inline-block;
          width: 308px;
          height: 40px;
          border: 1px solid rgba(32, 181, 172, 1);
          border-radius: 20px;
          margin-left: 19px;
          position: relative;

          img {
            position: absolute;
            left: 10px;
            top: 10px;
            width: 18px;
            height: 18px;
          }

          input {
            width: 240px;
            outline: none;
            border: none;
            left: 10px;
            background-color: transparent;
          }

          input::placeholder {
            font-size: 12px;
            color: #999999;
          }
        }

        .search_btn {
          display: inline-block;
          margin-left: 15px;
          font-weight: 400;
          font-size: 16px;
          color: rgba(32, 181, 172, 1);
          position: relative;
          bottom: 15px;
        }
      }
    }

    .bottom_transfer_record_list {
      padding: 34px 36px;
      height: calc(100% - 130px);
      position: relative;

      .no_data {
        text-align: center;
        margin-top: 30px;
      }

      .transaction_record_item {
        padding: 26px 0;
        border-bottom: 1px solid rgba(238, 238, 238, 1);
        display: flex;
        flex-direction: row;
        align-items: center;

        .flex_content {
          margin-left: 20px;
          width: 300px;

          .right_components {
            padding-right: 40px;

          }

          .left_components,
          .right_components {
            width: 50%;

            div {
              /*overflow: hidden;*/
              /*text-overflow: ellipsis;*/
              /*white-space: nowrap;*/
              white-space: nowrap;
            }
          }

          .right_components {
            width: 50%;
          }

          .right {
            text-align: right;
          }
        }

        img {
          display: block;
          width: 28px;
          height: 28px;
        }

        .top {
          font-size: 16px;
          line-height: 16px;
          font-weight: 400;
          color: rgba(34, 34, 34, 1);
          display: block;
          margin-bottom: 15px;
        }

        .bottom {
          display: block;
          line-height: 14px;
          font-size: 14px;
          font-weight: 400;
          color: #999999;
        }
      }

    }


    .dash_board_dialog {
      .value {
        border: none;
      }

      display: flex;
      align-items: center;
      justify-content: center;

      .title {
        display: inline-block;
        width: 100px;
        margin-right: 60px;
        font-weight: 400;
        color: rgba(153, 153, 153, 1);
        text-align: right;

      }

      span {
        margin-top: 8px;
        font-size: 16px;
      }

      .value {
        font-size: 14px;
        font-weight: 400;
        color: rgba(34, 34, 34, 1);
      }

      .other_info:nth-of-type(odd) {
        margin-top: 20px;
      }

      .transfer_type {
        .value {
          font-size: 20px;
          font-weight: bold;
          color: rgba(241, 95, 35, 1);
        }
      }

    }
  }
</style><|MERGE_RESOLUTION|>--- conflicted
+++ resolved
@@ -32,10 +32,10 @@
                             style="width: 70px"></DatePicker>
               </div>
             </span>
-        <!--        <span class="search_input un_click" @click.stop="showSearchDetail">-->
-        <!--              <img src="../assets/images/monitor/market/marketSearch.png" alt="">-->
-        <!--              <span>{{$t('search')}}</span>-->
-        <!--            </span>-->
+        <span class="search_input un_click" @click.stop="showSearchDetail">
+              <img src="../assets/images/monitor/market/marketSearch.png" alt="">
+              <span>{{$t('search')}}</span>
+            </span>
       </div>
 
       <div v-show="isShowSearchDetail" class="search_expand">
@@ -86,14 +86,9 @@
     } from '@/utils/util.js'
     import {transactionInterface} from '@/interface/sdkTransaction';
     import {Component, Prop, Vue, Watch} from 'vue-property-decorator';
-<<<<<<< HEAD
     import transacrionAssetIcon from '../assets/images/monitor/transaction/txConfirmed.png'
-    import axios from 'axios'
-=======
-    import transacrionAssetIcon from '../assets/images/monitor/transaction/transacrionAssetIcon.png'
     import {market} from "@/interface/restLogic";
     import {KlineQuery} from "@/query/klineQuery";
->>>>>>> c09c2b92
 
     @Component
     export default class CollectionRecord extends Vue {
@@ -160,9 +155,14 @@
 
         async getMarketOpenPrice() {
             const that = this
-            const rstStr = await market.kline({period: "1min", symbol: "xemusdt", size: "1"});
-            const rstQuery: KlineQuery = JSON.parse(rstStr.rst);
-            that.currentPrice = rstQuery.data[0].close
+            const url = this.$store.state.app.marketUrl + '/kline/xemusdt/1min/1'
+            await axios.get(url).then(function (response) {
+                const result = response.data.data[0]
+                that.currentPrice = result.open
+                console.log(that.currentPrice)
+            }).catch(function (error) {
+                console.log(error);
+            });
         }
 
 
@@ -247,7 +247,7 @@
                 transactionsResult.result.transactions.subscribe((transactionsInfo) => {
                     let transferTransaction = formatTransactions(transactionsInfo, accountAddress)
                     let list = []
-                    // get transaction by choose recript tx or send
+// get transaction by choose recript tx or send
                     if (that.transactionType == 1) {
                         transferTransaction.forEach((item) => {
                             if (item.isReceipt) {
@@ -341,8 +341,8 @@
           .month_value {
             display: inline-block;
             position: relative;
-            left: 70px;
-            bottom: 0px;
+            left: 30px;
+            bottom: 3px;
 
             img {
               position: relative;
