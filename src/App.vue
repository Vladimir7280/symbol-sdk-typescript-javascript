<template>
  <div id="app">
    <router-view/>
  </div>
</template>

<script lang="ts">
    import {Component, Vue} from 'vue-property-decorator';
    import {localRead} from './utils/util'

    @Component
    export default class App extends Vue {
        initData() {
            this.$store.state.app.walletList = localRead('wallets') ? JSON.parse(localRead('wallets')) : []
            this.$store.state.app.isInLoginPage = true
            if(this.$store.state.app.walletList.length == 0){
                this.$router.push({
                    name: 'login'
                })
            }else {
                this.$router.push({
                    name: 'reLogin'
                })
            }
        }

        created() {
            if (window['electron']) {
                const ipcRenderer = window['electron']['ipcRenderer']
                ipcRenderer.send('app', 'max')
            }
<<<<<<< HEAD

            // this.$router.push({
            //     // name: 'servicePanel'
            //     name: 'login'
            //     // name: 'monitorPanel'
            // })
=======
            const lock = localRead('lock')
            if(lock){
                this.$router.push({name: 'reLogin'})
            }else {
                this.$router.push({name: 'login'})
            }

>>>>>>> 407a8b49
        }
    }
</script>

<style lang="less">
  @import "./assets/css/common.less";
  @import "./assets/css/iview.less";
</style><|MERGE_RESOLUTION|>--- conflicted
+++ resolved
@@ -25,26 +25,17 @@
         }
 
         created() {
+            this.initData()
             if (window['electron']) {
                 const ipcRenderer = window['electron']['ipcRenderer']
                 ipcRenderer.send('app', 'max')
             }
-<<<<<<< HEAD
 
             // this.$router.push({
             //     // name: 'servicePanel'
             //     name: 'login'
             //     // name: 'monitorPanel'
             // })
-=======
-            const lock = localRead('lock')
-            if(lock){
-                this.$router.push({name: 'reLogin'})
-            }else {
-                this.$router.push({name: 'login'})
-            }
-
->>>>>>> 407a8b49
         }
     }
 </script>
