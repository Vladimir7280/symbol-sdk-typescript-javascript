/*
 * Copyright 2019 NEM
 *
 * Licensed under the Apache License, Version 2.0 (the "License");
 * you may not use this file except in compliance with the License.
 * You may obtain a copy of the License at
 *
 *     http://www.apache.org/licenses/LICENSE-2.0
 *
 * Unless required by applicable law or agreed to in writing, software
 * distributed under the License is distributed on an "AS IS" BASIS,
 * WITHOUT WARRANTIES OR CONDITIONS OF ANY KIND, either express or implied.
 * See the License for the specific language governing permissions and
 * limitations under the License.
 */

import { from as observableFrom, Observable, of as observableOf } from 'rxjs';
import { flatMap, map, mergeMap, toArray } from 'rxjs/operators';
import { TransactionMapping } from '../core/utils/TransactionMapping';
import { MultisigRepository } from '../infrastructure/MultisigRepository';
import { MultisigAccountGraphInfo } from '../model/account/MultisigAccountGraphInfo';
import { AggregateTransaction } from '../model/transaction/AggregateTransaction';
import { MultisigAccountModificationTransaction } from '../model/transaction/MultisigAccountModificationTransaction';
import { SignedTransaction } from '../model/transaction/SignedTransaction';
import { Transaction } from '../model/transaction/Transaction';
import { TransactionType } from '../model/transaction/TransactionType';

/**
 * Aggregated Transaction service
 */
export class AggregateTransactionService {

    /**
     * Constructor
     * @param multisigRepository
     */
    constructor(private readonly multisigRepository: MultisigRepository) {
    }

    /**
     * Check if an aggregate complete transaction has all cosignatories attached
     * @param signedTransaction - The signed aggregate transaction (complete) to be verified
     * @returns {Observable<boolean>}
     */
    public isComplete(signedTransaction: SignedTransaction): Observable<boolean> {
        const aggregateTransaction = TransactionMapping.createFromPayload(signedTransaction.payload) as AggregateTransaction;
        /**
         * Include both initiator & cosigners
         */
        const signers = (aggregateTransaction.cosignatures.map((cosigner) => cosigner.signer.publicKey));
        if (signedTransaction.signerPublicKey) {
            signers.push(signedTransaction.signerPublicKey);
        }
        return observableFrom(aggregateTransaction.innerTransactions).pipe(
            mergeMap((innerTransaction) => this.multisigRepository.getMultisigAccountInfo(innerTransaction.signer!.address)
                .pipe(
                    /**
                     * For multisig account, we need to get the graph info in case it has multiple levels
                     */
                    mergeMap((_) => _.minApproval !== 0 && _.minRemoval !== 0 ?
                        this.multisigRepository.getMultisigAccountGraphInfo(_.account.address)
                        .pipe(
                            map((graphInfo) => this.validateCosignatories(graphInfo, signers, innerTransaction)),
                        ) : observableOf(signers.find((s) => s === _.account.publicKey ) !== undefined),
                        ),
                    ),
                ),
            toArray(),
        ).pipe(
            flatMap((results) => {
                return observableOf(results.every((isComplete) => isComplete));
            }),
        );
    }

    /**
     * Validate cosignatories against multisig Account(s)
     * @param graphInfo - multisig account graph info
     * @param cosignatories - array of cosignatories extracted from aggregated transaction
     * @param transaction - the inner transaction of the aggregated transaction
     * @returns {boolean}
     */
    private validateCosignatories(graphInfo: MultisigAccountGraphInfo,
                                  cosignatories: string[],
                                  transaction: Transaction): boolean {
        /**
         *  Validate cosignatories from bottom level to top
         */
        const sortedKeys = Array.from(graphInfo.multisigAccounts.keys()).sort((a, b) => b - a);
        const cosignatoriesReceived = cosignatories;
        let validationResult = false;

        let isMultisigRemoval = false;

        /**
         * Check inner transaction. If remove cosigner from multisig account,
         * use minRemoval instead of minApproval for cosignatories validation.
         */
<<<<<<< HEAD
        if (transaction.type === TransactionType.MODIFY_MULTISIG_ACCOUNT) {
            if ((transaction as MultisigAccountModificationTransaction).publicKeyDeletions.length) {
=======
        if (innerTransaction.type === TransactionType.MULTISIG_ACCOUNT_MODIFICATION) {
            if ((innerTransaction as MultisigAccountModificationTransaction).publicKeyDeletions.length) {
>>>>>>> 35266794
                        isMultisigRemoval = true;
            }
        }

        sortedKeys.forEach((key) => {
            const multisigInfo = graphInfo.multisigAccounts.get(key);
            if (multisigInfo && !validationResult) {
                multisigInfo.forEach((multisig) => {
                    if (multisig.minApproval >= 1 && multisig.minRemoval) { // To make sure it is multisig account
                        const matchedCosignatories = this.compareArrays(cosignatoriesReceived,
                                        multisig.cosignatories.map((cosig) => cosig.publicKey));

                        /**
                         * if minimal signature requirement met at current level, push the multisig account
                         * into the received signatories array for next level validation.
                         * Otherwise return validation failed.
                         */
                        if ((matchedCosignatories.length >= multisig.minApproval && !isMultisigRemoval) ||
                            (matchedCosignatories.length >= multisig.minRemoval && isMultisigRemoval)) {
                            if (cosignatoriesReceived.indexOf(multisig.account.publicKey) === -1) {
                                cosignatoriesReceived.push(multisig.account.publicKey);
                              }
                            validationResult = true;
                        } else {
                            validationResult = false;
                        }
                    }
                });
            }
        });

        return validationResult;
    }

    /**
     * Compare two string arrays
     * @param array1 - base array
     * @param array2 - array to be matched
     * @returns {string[]} - array of matched elements
     */
    private compareArrays(array1: string[], array2: string[]): string[] {
        const results: string[] = [];
        array1.forEach((a1) => array2.forEach((a2) => {
            if (a1 === a2) {
                results.push(a1);
            }
        }));

        return results;
    }
}<|MERGE_RESOLUTION|>--- conflicted
+++ resolved
@@ -96,13 +96,8 @@
          * Check inner transaction. If remove cosigner from multisig account,
          * use minRemoval instead of minApproval for cosignatories validation.
          */
-<<<<<<< HEAD
-        if (transaction.type === TransactionType.MODIFY_MULTISIG_ACCOUNT) {
-            if ((transaction as MultisigAccountModificationTransaction).publicKeyDeletions.length) {
-=======
         if (innerTransaction.type === TransactionType.MULTISIG_ACCOUNT_MODIFICATION) {
             if ((innerTransaction as MultisigAccountModificationTransaction).publicKeyDeletions.length) {
->>>>>>> 35266794
                         isMultisigRemoval = true;
             }
         }
