import {
    TransactionHttp,
    AccountHttp,
    TransferTransaction,
    Deadline,
    Address,
    UInt64,
    Message,
    AggregateTransaction,
    TransactionType,
    HashLockTransaction,
    Mosaic,
    MosaicId,
    ModifyAccountPropertyAddressTransaction
} from 'nem2-sdk'
<<<<<<< HEAD
import {sdkApi} from "@/core/api/apis";
import {filter, mergeMap} from "rxjs/operators";
=======
import {sdkApi} from "@/core/api/apis.d.ts"
import {filter, mergeMap} from "rxjs/operators"
import Vue from '@/main.ts'
>>>>>>> a5d3bfae

export const transactionApi: sdkApi.transaction = {

    announce: async (params) => {
        const signature = params.signature;
        const node = params.node;
        const announceStatus = await new TransactionHttp(node).announce(signature);
        return {
            result: {
                announceStatus: announceStatus
            }
        };
    },

    _announce: async (params) => {
        const {transaction, node, account, generationHash} = params
        console.log(account, transaction)
        const signedTransaction = account.sign(transaction, generationHash);
        const announceStatus = await new TransactionHttp(node).announce(signedTransaction);
        console.log(signedTransaction)
        return {
            result: {
                announceStatus: announceStatus
            }
        };
    },

    // todo Account Restriction  after updating sdk
    accountAddressRestrictionModificationTransaction: async (params) => {
        const {propertyType, accountPropertyTransaction, networkType, fee} = params
        const modifyAccountPropertyAddressTransaction = ModifyAccountPropertyAddressTransaction.create(
            Deadline.create(),
            propertyType,
            accountPropertyTransaction,
            networkType,
            UInt64.fromUint(fee)
        )
        return {
            result: {
                modifyAccountPropertyAddressTransaction: modifyAccountPropertyAddressTransaction
            }
        };
    },


    transferTransaction: async (params) => {
        const network = params.network;
        const transactionType = TransactionType.TRANSFER;
        const deadline = Deadline.create();
        const MaxFee = UInt64.fromUint(params.MaxFee);
        const receive = Address.createFromRawAddress(params.receive);
        const mosaics = params.mosaics;
        const MessageType = params.MessageType;
        // @ts-ignore
        const message = await new Message(MessageType, params.message);
        const transferTransaction = await TransferTransaction.create(deadline, receive, mosaics, message, network, MaxFee);
        return {
            result: {
                transferTransaction: transferTransaction
            }
        };
    },

    aggregateCompleteTransaction: async (params) => {
        const network = params.network;
        const deadline = Deadline.create();
        const maxFee = UInt64.fromUint(params.MaxFee);
        const transactions = params.transactions;
        const aggregateCompleteTransaction = await AggregateTransaction.createComplete(
            deadline,
            transactions,
            network,
            [],
            maxFee,
        );
        return {
            result: {
                aggregateCompleteTransaction: aggregateCompleteTransaction
            }
        };
    },


    aggregateBondedTransaction: async (params) => {
        const network = params.network
        const deadline = Deadline.create()
        const transactions = params.transactions;
        const aggregateBondedTransaction = await AggregateTransaction.createBonded(
            deadline,
            transactions,
            network,
        );
        return {
            result: {
                aggregateBondedTransaction: aggregateBondedTransaction
            }
        };
    },


    getTransaction: async (params) => {
        const id = params.transactionId;
        const node = params.node;
        const transactionInfoThen = await new TransactionHttp(node).getTransaction(id);
        return {
            result: {
                transactionInfoThen: transactionInfoThen
            }
        };
    },

    getTransactionStatus: async (params) => {
        const hash = params.hash;
        const node = params.node;
        const transactionStatusThen = await new TransactionHttp(node).getTransactionStatus(hash);
        return {
            result: {
                transactionStatus: transactionStatusThen
            }
        };
    },

    transactions: async (params) => {
        const publicAccount = params.publicAccount;
        const queryParams = params.queryParams;
        const node = params.node;
        const transactions = await new AccountHttp(node).transactions(publicAccount, queryParams);
        return {
            result: {
                transactions: transactions
            }
        };
    },

    incomingTransactions: async (params) => {
        const publicAccount = params.publicAccount;
        const queryParams = params.queryParams;
        const node = params.node;
        const incomingTransactions = await new AccountHttp(node).incomingTransactions(publicAccount, queryParams);
        return {
            result: {
                incomingTransactions: incomingTransactions
            }
        };
    },

    outgoingTransactions: async (params) => {
        const publicAccount = params.publicAccount;
        const queryParams = params.queryParams;
        const node = params.node;
        const outgoingTransactions = await new AccountHttp(node).outgoingTransactions(publicAccount, queryParams);
        return {
            result: {
                outgoingTransactions: outgoingTransactions
            }
        };
    },

    unconfirmedTransactions: async (params) => {
        const publicAccount = params.publicAccount;
        const queryParams = params.queryParams;
        const node = params.node;
        const unconfirmedTransactions = await new AccountHttp(node).unconfirmedTransactions(publicAccount, queryParams);
        return {
            result: {
                unconfirmedTransactions: unconfirmedTransactions
            }
        };
    },

    getAggregateBondedTransactions: async (params) => {
        const publicAccount = params.publicAccount;
        const queryParams = params.queryParams;
        const node = params.node;
        const aggregateBondedTransactions = await new AccountHttp(node).aggregateBondedTransactions(publicAccount, queryParams);
        return {
            result: {
                aggregateBondedTransactions: aggregateBondedTransactions
            }
        };
    },

    announceAggregateBonded: async (params) => {
        const signedTransaction = params.signedTransaction;
        const node = params.node;
        const aggregateBondedTx = await new TransactionHttp(node).announceAggregateBonded(signedTransaction);
        return {
            result: {
                aggregateBondedTx: aggregateBondedTx
            }
        };
    },


    announceBondedWithLock: async (params) => {
        const {aggregateTransaction, account, listener, node, generationHash, networkType, fee, mosaicHex } = params
        const transactionHttp = new TransactionHttp(node);
        const signedTransaction = account.sign(aggregateTransaction, generationHash);
        const hashLockTransaction = HashLockTransaction.create(
            Deadline.create(),
            new Mosaic(new MosaicId(mosaicHex), UInt64.fromUint(10000000)),
            UInt64.fromUint(480),
            signedTransaction,
            networkType,
            UInt64.fromUint(fee)
        );
        const hashLockTransactionSigned = account.sign(hashLockTransaction, generationHash);
        listener.open().then(() => {
            transactionHttp
                .announce(hashLockTransactionSigned)
                .subscribe(x => console.log(x), err => console.error(err));
            listener
                .confirmed(account.address)
                .pipe(
                    filter((transaction) => transaction.transactionInfo !== undefined
                        && transaction.transactionInfo.hash === hashLockTransactionSigned.hash),
                    mergeMap(ignored => transactionHttp.announceAggregateBonded(signedTransaction)),
                )
                .subscribe(announcedAggregateBonded => console.log(announcedAggregateBonded),
                    err => console.error(err));
        });
        return {
            result: {
                aggregateBondedTx: ''
            }
        }
    },
}<|MERGE_RESOLUTION|>--- conflicted
+++ resolved
@@ -13,14 +13,8 @@
     MosaicId,
     ModifyAccountPropertyAddressTransaction
 } from 'nem2-sdk'
-<<<<<<< HEAD
-import {sdkApi} from "@/core/api/apis";
-import {filter, mergeMap} from "rxjs/operators";
-=======
 import {sdkApi} from "@/core/api/apis.d.ts"
 import {filter, mergeMap} from "rxjs/operators"
-import Vue from '@/main.ts'
->>>>>>> a5d3bfae
 
 export const transactionApi: sdkApi.transaction = {
 
