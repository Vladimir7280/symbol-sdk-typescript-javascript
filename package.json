{
  "name": "nem2-sdk",
  "version": "0.16.1",
  "description": "Reactive Nem2 sdk for typescript and javascript",
  "scripts": {
    "pretest": "npm run build",
    "test": "mocha --ui bdd --recursive ./dist/test --timeout 90000",
    "e2econfigcopy": "gulp",
    "test:e2e": "npm run build && mocha --ui bdd --recursive ./dist/e2e --timeout 90000",
    "test:all": "mocha --ui bdd --recursive ./dist/ --timeout 90000",
    "build": "rm -rf dist/ && tsc && npm run e2econfigcopy",
    "test:cov": "nyc --reporter=lcov --reporter=text-summary npm t",
    "test:coveralls": "npm run test:cov | coveralls",
    "tslint": "tslint --project .",
    "coveralls-report": "cat ./coverage/lcov.info | coveralls"
  },
  "contributors": [
    {
      "name": "Aleix",
      "email": "aleix@nemeurope.eu"
    },
    {
      "name": "Guillem",
      "email": "guillem@nemeurope.eu"
    }
  ],
  "bugs": "https://github.com/nemtech/nem2-sdk-typescript-javascript/issues",
  "repository": {
    "type": "git",
    "url": "https://github.com/nemtech/nem2-sdk-typescript-javascript.git"
  },
  "license": "Apache-2.0",
  "homepage": "https://github.com/nemtech/nem2-sdk-typescript-javascript#readme",
  "main": "dist/index.js",
  "typings": "dist/index.d.ts",
  "devDependencies": {
    "@types/chai": "^4.0.4",
    "@types/crypto-js": "^3.1.43",
    "@types/lodash": "^4.14.85",
    "@types/long": "^4.0.0",
    "@types/mocha": "^2.2.44",
    "@types/request": "^2.47.0",
    "@types/request-promise-native": "^1.0.14",
    "@types/utf8": "^2.1.6",
    "@types/ws": "^3.2.0",
    "assert": "^1.4.1",
    "chai": "^4.1.2",
    "coveralls": "^3.0.6",
    "gulp": "^4.0.2",
    "gulp-typescript": "^5.0.1",
    "mocha": "^4.0.1",
    "nyc": "^14.1.1",
    "secure-random": "^1.1.1",
    "ts-mockito": "^2.4.0",
    "ts-node": "^5.0.1",
    "tslint": "^5.20.1",
    "typescript": "^2.9.2",
    "typescript-require": "^0.2.10"
  },
  "dependencies": {
    "bluebird": "^3.5.5",
<<<<<<< HEAD
    "catbuffer": "0.0.5-SNAPSHOT",
=======
    "catbuffer": "0.0.6-SNAPSHOT",
>>>>>>> e6d5dc40
    "crypto-js": "^3.1.9-1",
    "js-joda": "^1.6.2",
    "js-sha256": "^0.9.0",
    "js-sha3": "^0.8.0",
    "long": "^4.0.0",
    "merkletreejs": "^0.1.7",
    "request": "^2.88.0",
    "request-promise-native": "^1.0.5",
    "ripemd160": "^2.0.2",
    "rxjs": "^6.5.3",
    "rxjs-compat": "^6.5.3",
    "utf8": "^2.1.2",
    "ws": "^5.2.0"
  },
  "peerDependencies": {
    "js-joda": "^1.6.2",
    "utf8": "^2.1.2",
    "rxjs": "^6.5.3"
  },
  "nyc": {
    "exclude-after-remap": false,
    "exclude": [
      "**/*.spec.js",
      "gulpfile.js"
    ]
  }
}<|MERGE_RESOLUTION|>--- conflicted
+++ resolved
@@ -11,7 +11,6 @@
     "build": "rm -rf dist/ && tsc && npm run e2econfigcopy",
     "test:cov": "nyc --reporter=lcov --reporter=text-summary npm t",
     "test:coveralls": "npm run test:cov | coveralls",
-    "tslint": "tslint --project .",
     "coveralls-report": "cat ./coverage/lcov.info | coveralls"
   },
   "contributors": [
@@ -59,11 +58,7 @@
   },
   "dependencies": {
     "bluebird": "^3.5.5",
-<<<<<<< HEAD
-    "catbuffer": "0.0.5-SNAPSHOT",
-=======
     "catbuffer": "0.0.6-SNAPSHOT",
->>>>>>> e6d5dc40
     "crypto-js": "^3.1.9-1",
     "js-joda": "^1.6.2",
     "js-sha256": "^0.9.0",
