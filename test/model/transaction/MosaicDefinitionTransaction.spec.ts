--- conflicted
+++ resolved
@@ -134,8 +134,6 @@
 
     });
 
-<<<<<<< HEAD
-
     describe('size', () => {
         it('should return 144 for MosaicDefinition transaction byte size', () => {
             const mosaicDefinitionTransaction = MosaicDefinitionTransaction.create(
@@ -154,9 +152,7 @@
             expect(mosaicDefinitionTransaction.size).to.be.equal(144);
         });
     });
-    
-=======
->>>>>>> 8f525253
+
     it('should createComplete an MosaicDefinitionTransaction object and sign it without duration', () => {
 
         const mosaicDefinitionTransaction = MosaicDefinitionTransaction.create(
