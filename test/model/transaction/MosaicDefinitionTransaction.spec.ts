--- conflicted
+++ resolved
@@ -152,11 +152,7 @@
             expect(mosaicDefinitionTransaction.size).to.be.equal(144);
         });
     });
-<<<<<<< HEAD
     
-=======
-
->>>>>>> f0ccb82b
     it('should createComplete an MosaicDefinitionTransaction object and sign it without duration', () => {
 
         const mosaicDefinitionTransaction = MosaicDefinitionTransaction.create(
